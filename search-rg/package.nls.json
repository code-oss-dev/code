{
	"displayName": "Search (ripgrep)",
<<<<<<< HEAD
	"description": "Provides search using Ripgrep."
=======
	"description": "Provides search using Ripgrep.",
	"searchRipgrep.enable.description": "(Experimental) Enable this experimental search provider extension. When enabled, it takes precedence over vscode's built-in search."
>>>>>>> c442a4a7
}<|MERGE_RESOLUTION|>--- conflicted
+++ resolved
@@ -1,9 +1,5 @@
 {
 	"displayName": "Search (ripgrep)",
-<<<<<<< HEAD
-	"description": "Provides search using Ripgrep."
-=======
 	"description": "Provides search using Ripgrep.",
 	"searchRipgrep.enable.description": "(Experimental) Enable this experimental search provider extension. When enabled, it takes precedence over vscode's built-in search."
->>>>>>> c442a4a7
 }