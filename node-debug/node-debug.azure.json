--- conflicted
+++ resolved
@@ -1,10 +1,6 @@
 {
 	"account": "monacobuild",
 	"container": "debuggers",
-<<<<<<< HEAD
-	"zip": "32575e3/node-debug.zip",
-=======
 	"zip": "e6b9b29/node-debug.zip",
->>>>>>> 28205f9c
 	"output": ""
 }