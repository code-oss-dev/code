--- conflicted
+++ resolved
@@ -116,13 +116,8 @@
 			this.topmostLineMonitor,
 			this.contributions);
 
-<<<<<<< HEAD
-		vscode.commands.executeCommand('setContext', MarkdownPreviewManager.markdownPreviewActiveContextKey, true);
-
-=======
 		this.setPreviewActiveContext(true);
 		this.activePreview = preview;
->>>>>>> c442a4a7
 		return this.registerPreview(preview);
 	}
 
