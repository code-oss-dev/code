--- conflicted
+++ resolved
@@ -960,15 +960,6 @@
 // Modifications to official .d.ts below
 declare module 'xterm' {
 	interface TerminalCore {
-<<<<<<< HEAD
-		debug: boolean;
-
-		_coreService: {
-			triggerDataEvent(text: string): void;
-		};
-
-=======
->>>>>>> 63e4d043
 		_onScroll: IEventEmitter<number>;
 		_onKey: IEventEmitter<{ key: string }>;
 
