--- conflicted
+++ resolved
@@ -94,7 +94,6 @@
 			if (token.isCancellationRequested) {
 				return;
 			}
-<<<<<<< HEAD
 			if (outlineModel.children.size !== 0) {
 				this._outlineModel = StickyOutlineElement.fromOutlineModel(outlineModel);
 			} else {
@@ -113,9 +112,6 @@
 					);
 				}
 			}
-=======
-			this._outlineModel = StickyOutlineElement.fromOutlineModel(outlineModel, -1);
->>>>>>> 3cba0ec4
 			this._modelVersionId = modelVersionId;
 		}
 	}
