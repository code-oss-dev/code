/*---------------------------------------------------------------------------------------------
 *  Copyright (c) Microsoft Corporation. All rights reserved.
 *  Licensed under the MIT License. See License.txt in the project root for license information.
 *--------------------------------------------------------------------------------------------*/

'use strict';

import * as nls from 'vs/nls';
import * as perf from 'vs/base/common/performance';
import { TPromise } from 'vs/base/common/winjs.base';
import { WorkbenchShell } from 'vs/workbench/electron-browser/shell';
import * as browser from 'vs/base/browser/browser';
import { domContentLoaded } from 'vs/base/browser/dom';
import * as errors from 'vs/base/common/errors';
import * as comparer from 'vs/base/common/comparers';
import * as platform from 'vs/base/common/platform';
import * as paths from 'vs/base/common/paths';
import uri from 'vs/base/common/uri';
import * as strings from 'vs/base/common/strings';
import { IWorkspaceContextService, Workspace, WorkbenchState } from 'vs/platform/workspace/common/workspace';
import { WorkspaceService } from 'vs/workbench/services/configuration/node/configurationService';
import { SyncDescriptor } from 'vs/platform/instantiation/common/descriptors';
import { ServiceCollection } from 'vs/platform/instantiation/common/serviceCollection';
import { realpath } from 'vs/base/node/pfs';
import { EnvironmentService } from 'vs/platform/environment/node/environmentService';
import * as gracefulFs from 'graceful-fs';
import { TimerService } from 'vs/workbench/services/timer/electron-browser/timerService';
import { KeyboardMapperFactory } from 'vs/workbench/services/keybinding/electron-browser/keybindingService';
import { IWindowConfiguration, IWindowsService } from 'vs/platform/windows/common/windows';
import { WindowsChannelClient } from 'vs/platform/windows/common/windowsIpc';
import { IStorageService } from 'vs/platform/storage/common/storage';
import { IEnvironmentService } from 'vs/platform/environment/common/environment';
import { StorageService, inMemoryLocalStorageInstance, IStorage } from 'vs/platform/storage/common/storageService';
import { Client as ElectronIPCClient } from 'vs/base/parts/ipc/electron-browser/ipc.electron-browser';
import { webFrame } from 'electron';
import { UpdateChannelClient } from 'vs/platform/update/common/updateIpc';
import { IUpdateService } from 'vs/platform/update/common/update';
import { URLHandlerChannel, URLServiceChannelClient } from 'vs/platform/url/common/urlIpc';
import { IURLService } from 'vs/platform/url/common/url';
import { WorkspacesChannelClient } from 'vs/platform/workspaces/common/workspacesIpc';
import { IWorkspacesService, ISingleFolderWorkspaceIdentifier } from 'vs/platform/workspaces/common/workspaces';
import { createSpdLogService } from 'vs/platform/log/node/spdlogService';
import * as fs from 'fs';
import { ConsoleLogService, MultiplexLogService, ILogService } from 'vs/platform/log/common/log';
import { IssueChannelClient } from 'vs/platform/issue/common/issueIpc';
import { IIssueService } from 'vs/platform/issue/common/issue';
import { LogLevelSetterChannelClient, FollowerLogService } from 'vs/platform/log/common/logIpc';
import { RelayURLService } from 'vs/platform/url/common/urlService';
import { MenubarChannelClient } from 'vs/platform/menubar/common/menubarIpc';
import { IMenubarService } from 'vs/platform/menubar/common/menubar';
import { Schemas } from 'vs/base/common/network';

gracefulFs.gracefulify(fs); // enable gracefulFs

export function startup(configuration: IWindowConfiguration): TPromise<void> {

<<<<<<< HEAD
	revive(configuration);
=======
	perf.importEntries(configuration.perfEntries);
>>>>>>> 7ce26a4a

	// Ensure others can listen to zoom level changes
	browser.setZoomFactor(webFrame.getZoomFactor());

	// See https://github.com/Microsoft/vscode/issues/26151
	// Can be trusted because we are not setting it ourselves.
	browser.setZoomLevel(webFrame.getZoomLevel(), true /* isTrusted */);

	browser.setFullscreen(!!configuration.fullscreen);

	KeyboardMapperFactory.INSTANCE._onKeyboardLayoutChanged();

	browser.setAccessibilitySupport(configuration.accessibilitySupport ? platform.AccessibilitySupport.Enabled : platform.AccessibilitySupport.Disabled);

	// Setup Intl
	comparer.setFileNameComparer(new Intl.Collator(undefined, { numeric: true, sensitivity: 'base' }));

	// Open workbench
	return openWorkbench(configuration);
}

function revive(workbench: IWindowConfiguration) {
	if (workbench.folderUri) {
		workbench.folderUri = uri.revive(workbench.folderUri);
	}
	const filesToWaitPaths = workbench.filesToWait && workbench.filesToWait.paths;
	[filesToWaitPaths, workbench.filesToOpen, workbench.filesToCreate, workbench.filesToDiff].forEach(paths => {
		if (Array.isArray(paths)) {
			paths.forEach(path => {
				if (path.fileUri) {
					path.fileUri = uri.revive(path.fileUri);
				}
			});
		}
	});
}

function openWorkbench(configuration: IWindowConfiguration): TPromise<void> {
	const mainProcessClient = new ElectronIPCClient(`window:${configuration.windowId}`);
	const mainServices = createMainProcessServices(mainProcessClient, configuration);

	const environmentService = new EnvironmentService(configuration, configuration.execPath);
	const logService = createLogService(mainProcessClient, configuration, environmentService);
	logService.trace('openWorkbench configuration', JSON.stringify(configuration));

	// Since the configuration service is one of the core services that is used in so many places, we initialize it
	// right before startup of the workbench shell to have its data ready for consumers
	return createAndInitializeWorkspaceService(configuration, environmentService).then(workspaceService => {
		const timerService = new TimerService(configuration, workspaceService.getWorkbenchState() === WorkbenchState.EMPTY);
		const storageService = createStorageService(workspaceService, environmentService);

		return domContentLoaded().then(() => {

			// Open Shell
			perf.mark('willStartWorkbench');
			const shell = new WorkbenchShell(document.body, {
				contextService: workspaceService,
				configurationService: workspaceService,
				environmentService,
				logService,
				timerService,
				storageService
			}, mainServices, mainProcessClient, configuration);
			shell.open();

			// Inform user about loading issues from the loader
			(<any>self).require.config({
				onError: (err: any) => {
					if (err.errorCode === 'load') {
						shell.onUnexpectedError(loaderError(err));
					}
				}
			});
		});
	});
}

function createAndInitializeWorkspaceService(configuration: IWindowConfiguration, environmentService: EnvironmentService): TPromise<WorkspaceService> {
	return validateFolderUri(configuration.folderUri, configuration.verbose).then(validatedFolderUri => {

		const workspaceService = new WorkspaceService(environmentService);

		return workspaceService.initialize(configuration.workspace || validatedFolderUri || configuration).then(() => workspaceService, error => workspaceService);
	});
}

function validateFolderUri(folderUri: ISingleFolderWorkspaceIdentifier, verbose: boolean): TPromise<uri> {

	// Return early if we do not have a single folder uri or if it is a non file uri
	if (!folderUri || folderUri.scheme !== Schemas.file) {
		return TPromise.as(folderUri);
	}

	// Otherwise: use realpath to resolve symbolic links to the truth
	return realpath(folderUri.fsPath).then(realFolderPath => {

		// For some weird reason, node adds a trailing slash to UNC paths
		// we never ever want trailing slashes as our workspace path unless
		// someone opens root ("/").
		// See also https://github.com/nodejs/io.js/issues/1765
		if (paths.isUNC(realFolderPath) && strings.endsWith(realFolderPath, paths.nativeSep)) {
			realFolderPath = strings.rtrim(realFolderPath, paths.nativeSep);
		}

		return uri.file(realFolderPath);
	}, error => {
		if (verbose) {
			errors.onUnexpectedError(error);
		}

		// Treat any error case as empty workbench case (no folder path)
		return null;

	}).then(realFolderUriOrNull => {

		// Update config with real path if we have one
		return realFolderUriOrNull;
	});
}

function createStorageService(workspaceService: IWorkspaceContextService, environmentService: IEnvironmentService): IStorageService {
	let workspaceId: string;
	let secondaryWorkspaceId: number;

	switch (workspaceService.getWorkbenchState()) {

		// in multi root workspace mode we use the provided ID as key for workspace storage
		case WorkbenchState.WORKSPACE:
			workspaceId = uri.from({ path: workspaceService.getWorkspace().id, scheme: 'root' }).toString();
			break;

		// in single folder mode we use the path of the opened folder as key for workspace storage
		// the ctime is used as secondary workspace id to clean up stale UI state if necessary
		case WorkbenchState.FOLDER:
			const workspace: Workspace = <Workspace>workspaceService.getWorkspace();
			workspaceId = workspace.folders[0].uri.toString();
			secondaryWorkspaceId = workspace.ctime;
			break;

		// finaly, if we do not have a workspace open, we need to find another identifier for the window to store
		// workspace UI state. if we have a backup path in the configuration we can use that because this
		// will be a unique identifier per window that is stable between restarts as long as there are
		// dirty files in the workspace.
		// We use basename() to produce a short identifier, we do not need the full path. We use a custom
		// scheme so that we can later distinguish these identifiers from the workspace one.
		case WorkbenchState.EMPTY:
			workspaceId = workspaceService.getWorkspace().id;
			break;
	}

	const disableStorage = !!environmentService.extensionTestsPath; // never keep any state when running extension tests!

	let storage: IStorage;
	if (disableStorage) {
		storage = inMemoryLocalStorageInstance;
	} else {
		storage = window.localStorage;
	}

	return new StorageService(storage, storage, workspaceId, secondaryWorkspaceId);
}

function createLogService(mainProcessClient: ElectronIPCClient, configuration: IWindowConfiguration, environmentService: IEnvironmentService): ILogService {
	const spdlogService = createSpdLogService(`renderer${configuration.windowId}`, configuration.logLevel, environmentService.logsPath);
	const consoleLogService = new ConsoleLogService(configuration.logLevel);
	const logService = new MultiplexLogService([consoleLogService, spdlogService]);
	const logLevelClient = new LogLevelSetterChannelClient(mainProcessClient.getChannel('loglevel'));
	return new FollowerLogService(logLevelClient, logService);
}

function createMainProcessServices(mainProcessClient: ElectronIPCClient, configuration: IWindowConfiguration): ServiceCollection {
	const serviceCollection = new ServiceCollection();

	const windowsChannel = mainProcessClient.getChannel('windows');
	serviceCollection.set(IWindowsService, new WindowsChannelClient(windowsChannel));

	const updateChannel = mainProcessClient.getChannel('update');
	serviceCollection.set(IUpdateService, new SyncDescriptor(UpdateChannelClient, updateChannel));

	const urlChannel = mainProcessClient.getChannel('url');
	const mainUrlService = new URLServiceChannelClient(urlChannel);
	const urlService = new RelayURLService(mainUrlService);
	serviceCollection.set(IURLService, urlService);

	const urlHandlerChannel = new URLHandlerChannel(urlService);
	mainProcessClient.registerChannel('urlHandler', urlHandlerChannel);

	const issueChannel = mainProcessClient.getChannel('issue');
	serviceCollection.set(IIssueService, new SyncDescriptor(IssueChannelClient, issueChannel));

	const menubarChannel = mainProcessClient.getChannel('menubar');
	serviceCollection.set(IMenubarService, new SyncDescriptor(MenubarChannelClient, menubarChannel));

	const workspacesChannel = mainProcessClient.getChannel('workspaces');
	serviceCollection.set(IWorkspacesService, new WorkspacesChannelClient(workspacesChannel));

	return serviceCollection;
}

function loaderError(err: Error): Error {
	if (platform.isWeb) {
		return new Error(nls.localize('loaderError', "Failed to load a required file. Either you are no longer connected to the internet or the server you are connected to is offline. Please refresh the browser to try again."));
	}

	return new Error(nls.localize('loaderErrorNative', "Failed to load a required file. Please restart the application to try again. Details: {0}", JSON.stringify(err)));
}<|MERGE_RESOLUTION|>--- conflicted
+++ resolved
@@ -54,11 +54,9 @@
 
 export function startup(configuration: IWindowConfiguration): TPromise<void> {
 
-<<<<<<< HEAD
 	revive(configuration);
-=======
+
 	perf.importEntries(configuration.perfEntries);
->>>>>>> 7ce26a4a
 
 	// Ensure others can listen to zoom level changes
 	browser.setZoomFactor(webFrame.getZoomFactor());
