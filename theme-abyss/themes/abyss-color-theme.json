--- conflicted
+++ resolved
@@ -2,14 +2,11 @@
 	"name": "Abyss",
 	"tokenColors": [
 		{
-<<<<<<< HEAD
-=======
 			"settings": {
 				"foreground": "#6688cc"
 			}
 		},
 		{
->>>>>>> 7686571a
 			"scope": ["meta.embedded", "source.groovy.embedded"],
 			"settings": {
 				"foreground": "#6688cc"
