/*---------------------------------------------------------------------------------------------
 *  Copyright (c) Microsoft Corporation. All rights reserved.
 *  Licensed under the MIT License. See License.txt in the project root for license information.
 *--------------------------------------------------------------------------------------------*/

import * as os from 'os';
import * as path from 'path';
import * as picomatch from 'picomatch';
import { Command, commands, Disposable, LineChange, MessageOptions, Position, ProgressLocation, QuickPickItem, Range, SourceControlResourceState, TextDocumentShowOptions, TextEditor, Uri, ViewColumn, window, workspace, WorkspaceEdit, WorkspaceFolder, TimelineItem, env, Selection, TextDocumentContentProvider, InputBoxValidationSeverity, TabInputText } from 'vscode';
import TelemetryReporter from '@vscode/extension-telemetry';
import * as nls from 'vscode-nls';
import { uniqueNamesGenerator, adjectives, animals, colors, NumberDictionary } from '@joaomoreno/unique-names-generator';
import { Branch, ForcePushMode, GitErrorCodes, Ref, RefType, Status, CommitOptions, RemoteSourcePublisher } from './api/git';
import { Git, Stash } from './git';
import { Model } from './model';
import { Repository, Resource, ResourceGroupType } from './repository';
import { applyLineChanges, getModifiedRange, intersectDiffWithRange, invertLineChange, toLineRanges } from './staging';
import { fromGitUri, toGitUri, isGitUri, toMergeUris } from './uri';
import { grep, isDescendant, pathEquals, relativePath } from './util';
import { LogLevel, OutputChannelLogger } from './log';
import { GitTimelineItem } from './timelineProvider';
import { ApiRepository } from './api/api1';
import { pickRemoteSource } from './remoteSource';

const localize = nls.loadMessageBundle();

class CheckoutItem implements QuickPickItem {

	protected get shortCommit(): string { return (this.ref.commit || '').substr(0, 8); }
	get label(): string { return this.ref.name || this.shortCommit; }
	get description(): string { return this.shortCommit; }

	constructor(protected ref: Ref) { }

	async run(repository: Repository, opts?: { detached?: boolean }): Promise<void> {
		const ref = this.ref.name;

		if (!ref) {
			return;
		}

		await repository.checkout(ref, opts);
	}
}

class CheckoutTagItem extends CheckoutItem {

	override get description(): string {
		return localize('tag at', "Tag at {0}", this.shortCommit);
	}
}

class CheckoutRemoteHeadItem extends CheckoutItem {

	override get description(): string {
		return localize('remote branch at', "Remote branch at {0}", this.shortCommit);
	}

	override async run(repository: Repository, opts?: { detached?: boolean }): Promise<void> {
		if (!this.ref.name) {
			return;
		}

		const branches = await repository.findTrackingBranches(this.ref.name);

		if (branches.length > 0) {
			await repository.checkout(branches[0].name!, opts);
		} else {
			await repository.checkoutTracking(this.ref.name, opts);
		}
	}
}

class BranchDeleteItem implements QuickPickItem {

	private get shortCommit(): string { return (this.ref.commit || '').substr(0, 8); }
	get branchName(): string | undefined { return this.ref.name; }
	get label(): string { return this.branchName || ''; }
	get description(): string { return this.shortCommit; }

	constructor(private ref: Ref) { }

	async run(repository: Repository, force?: boolean): Promise<void> {
		if (!this.branchName) {
			return;
		}
		await repository.deleteBranch(this.branchName, force);
	}
}

class MergeItem implements QuickPickItem {

	get label(): string { return this.ref.name || ''; }
	get description(): string { return this.ref.name || ''; }

	constructor(protected ref: Ref) { }

	async run(repository: Repository): Promise<void> {
		await repository.merge(this.ref.name! || this.ref.commit!);
	}
}

class RebaseItem implements QuickPickItem {

	get label(): string { return this.ref.name || ''; }
	description: string = '';

	constructor(readonly ref: Ref) { }

	async run(repository: Repository): Promise<void> {
		if (this.ref?.name) {
			await repository.rebase(this.ref.name);
		}
	}
}

class CreateBranchItem implements QuickPickItem {
	get label(): string { return '$(plus) ' + localize('create branch', 'Create new branch...'); }
	get description(): string { return ''; }
	get alwaysShow(): boolean { return true; }
}

class CreateBranchFromItem implements QuickPickItem {
	get label(): string { return '$(plus) ' + localize('create branch from', 'Create new branch from...'); }
	get description(): string { return ''; }
	get alwaysShow(): boolean { return true; }
}

class CheckoutDetachedItem implements QuickPickItem {
	get label(): string { return '$(debug-disconnect) ' + localize('checkout detached', 'Checkout detached...'); }
	get description(): string { return ''; }
	get alwaysShow(): boolean { return true; }
}

class HEADItem implements QuickPickItem {

	constructor(private repository: Repository) { }

	get label(): string { return 'HEAD'; }
	get description(): string { return (this.repository.HEAD && this.repository.HEAD.commit || '').substr(0, 8); }
	get alwaysShow(): boolean { return true; }
}

class AddRemoteItem implements QuickPickItem {

	constructor(private cc: CommandCenter) { }

	get label(): string { return '$(plus) ' + localize('add remote', 'Add a new remote...'); }
	get description(): string { return ''; }

	get alwaysShow(): boolean { return true; }

	async run(repository: Repository): Promise<void> {
		await this.cc.addRemote(repository);
	}
}

interface ScmCommandOptions {
	repository?: boolean;
	diff?: boolean;
}

interface ScmCommand {
	commandId: string;
	key: string;
	method: Function;
	options: ScmCommandOptions;
}

const Commands: ScmCommand[] = [];

function command(commandId: string, options: ScmCommandOptions = {}): Function {
	return (_target: any, key: string, descriptor: any) => {
		if (!(typeof descriptor.value === 'function')) {
			throw new Error('not supported');
		}

		Commands.push({ commandId, key, method: descriptor.value, options });
	};
}

// const ImageMimetypes = [
// 	'image/png',
// 	'image/gif',
// 	'image/jpeg',
// 	'image/webp',
// 	'image/tiff',
// 	'image/bmp'
// ];

async function categorizeResourceByResolution(resources: Resource[]): Promise<{ merge: Resource[]; resolved: Resource[]; unresolved: Resource[]; deletionConflicts: Resource[] }> {
	const selection = resources.filter(s => s instanceof Resource) as Resource[];
	const merge = selection.filter(s => s.resourceGroupType === ResourceGroupType.Merge);
	const isBothAddedOrModified = (s: Resource) => s.type === Status.BOTH_MODIFIED || s.type === Status.BOTH_ADDED;
	const isAnyDeleted = (s: Resource) => s.type === Status.DELETED_BY_THEM || s.type === Status.DELETED_BY_US;
	const possibleUnresolved = merge.filter(isBothAddedOrModified);
	const promises = possibleUnresolved.map(s => grep(s.resourceUri.fsPath, /^<{7}|^={7}|^>{7}/));
	const unresolvedBothModified = await Promise.all<boolean>(promises);
	const resolved = possibleUnresolved.filter((_s, i) => !unresolvedBothModified[i]);
	const deletionConflicts = merge.filter(s => isAnyDeleted(s));
	const unresolved = [
		...merge.filter(s => !isBothAddedOrModified(s) && !isAnyDeleted(s)),
		...possibleUnresolved.filter((_s, i) => unresolvedBothModified[i])
	];

	return { merge, resolved, unresolved, deletionConflicts };
}

function createCheckoutItems(repository: Repository): CheckoutItem[] {
	const config = workspace.getConfiguration('git');
	const checkoutTypeConfig = config.get<string | string[]>('checkoutType');
	let checkoutTypes: string[];

	if (checkoutTypeConfig === 'all' || !checkoutTypeConfig || checkoutTypeConfig.length === 0) {
		checkoutTypes = ['local', 'remote', 'tags'];
	} else if (typeof checkoutTypeConfig === 'string') {
		checkoutTypes = [checkoutTypeConfig];
	} else {
		checkoutTypes = checkoutTypeConfig;
	}

	const processors = checkoutTypes.map(getCheckoutProcessor)
		.filter(p => !!p) as CheckoutProcessor[];

	for (const ref of repository.refs) {
		for (const processor of processors) {
			processor.onRef(ref);
		}
	}

	return processors.reduce<CheckoutItem[]>((r, p) => r.concat(...p.items), []);
}

class CheckoutProcessor {

	private refs: Ref[] = [];
	get items(): CheckoutItem[] { return this.refs.map(r => new this.ctor(r)); }
	constructor(private type: RefType, private ctor: { new(ref: Ref): CheckoutItem }) { }

	onRef(ref: Ref): void {
		if (ref.type === this.type) {
			this.refs.push(ref);
		}
	}
}

function getCheckoutProcessor(type: string): CheckoutProcessor | undefined {
	switch (type) {
		case 'local':
			return new CheckoutProcessor(RefType.Head, CheckoutItem);
		case 'remote':
			return new CheckoutProcessor(RefType.RemoteHead, CheckoutRemoteHeadItem);
		case 'tags':
			return new CheckoutProcessor(RefType.Tag, CheckoutTagItem);
	}

	return undefined;
}

function sanitizeRemoteName(name: string) {
	name = name.trim();
	return name && name.replace(/^\.|\/\.|\.\.|~|\^|:|\/$|\.lock$|\.lock\/|\\|\*|\s|^\s*$|\.$|\[|\]$/g, '-');
}

class TagItem implements QuickPickItem {
	get label(): string { return this.ref.name ?? ''; }
	get description(): string { return this.ref.commit?.substr(0, 8) ?? ''; }
	constructor(readonly ref: Ref) { }
}

enum PushType {
	Push,
	PushTo,
	PushFollowTags,
	PushTags
}

interface PushOptions {
	pushType: PushType;
	forcePush?: boolean;
	silent?: boolean;

	pushTo?: {
		remote?: string;
		refspec?: string;
		setUpstream?: boolean;
	};
}

class CommandErrorOutputTextDocumentContentProvider implements TextDocumentContentProvider {

	private items = new Map<string, string>();

	set(uri: Uri, contents: string): void {
		this.items.set(uri.path, contents);
	}

	delete(uri: Uri): void {
		this.items.delete(uri.path);
	}

	provideTextDocumentContent(uri: Uri): string | undefined {
		return this.items.get(uri.path);
	}
}

export class CommandCenter {

	private disposables: Disposable[];
	private commandErrors = new CommandErrorOutputTextDocumentContentProvider();

	constructor(
		private git: Git,
		private model: Model,
		private outputChannelLogger: OutputChannelLogger,
		private telemetryReporter: TelemetryReporter
	) {
		this.disposables = Commands.map(({ commandId, key, method, options }) => {
			const command = this.createCommand(commandId, key, method, options);

			if (options.diff) {
				return commands.registerDiffInformationCommand(commandId, command);
			} else {
				return commands.registerCommand(commandId, command);
			}
		});

		this.disposables.push(workspace.registerTextDocumentContentProvider('git-output', this.commandErrors));
	}

	@command('git.setLogLevel')
	async setLogLevel(): Promise<void> {
		const createItem = (logLevel: LogLevel) => {
			let description: string | undefined;
			const defaultDescription = localize('default', "Default");
			const currentDescription = localize('current', "Current");

			if (logLevel === this.outputChannelLogger.defaultLogLevel && logLevel === this.outputChannelLogger.currentLogLevel) {
				description = `${defaultDescription} & ${currentDescription} `;
			} else if (logLevel === this.outputChannelLogger.defaultLogLevel) {
				description = defaultDescription;
			} else if (logLevel === this.outputChannelLogger.currentLogLevel) {
				description = currentDescription;
			}

			return {
				label: LogLevel[logLevel],
				logLevel,
				description
			};
		};

		const items = [
			createItem(LogLevel.Trace),
			createItem(LogLevel.Debug),
			createItem(LogLevel.Info),
			createItem(LogLevel.Warning),
			createItem(LogLevel.Error),
			createItem(LogLevel.Critical),
			createItem(LogLevel.Off)
		];

		const choice = await window.showQuickPick(items, {
			placeHolder: localize('select log level', "Select log level")
		});

		if (!choice) {
			return;
		}

		this.outputChannelLogger.currentLogLevel = choice.logLevel;
	}

	@command('git.refresh', { repository: true })
	async refresh(repository: Repository): Promise<void> {
		await repository.status();
	}

	@command('git.openResource')
	async openResource(resource: Resource): Promise<void> {
		const repository = this.model.getRepository(resource.resourceUri);

		if (!repository) {
			return;
		}

		await resource.open();
	}

	@command('git.openAllChanges', { repository: true })
	async openChanges(repository: Repository): Promise<void> {
		for (const resource of [...repository.workingTreeGroup.resourceStates, ...repository.untrackedGroup.resourceStates]) {
			if (
				resource.type === Status.DELETED || resource.type === Status.DELETED_BY_THEM ||
				resource.type === Status.DELETED_BY_US || resource.type === Status.BOTH_DELETED
			) {
				continue;
			}

			void commands.executeCommand(
				'vscode.open',
				resource.resourceUri,
				{ background: true, preview: false, }
			);
		}
	}

	@command('_git.openMergeEditor')
	async openMergeEditor(uri: unknown) {
		if (!(uri instanceof Uri)) {
			return;
		}
		const repo = this.model.getRepository(uri);
		if (!repo) {
			return;
		}


		type InputData = { uri: Uri; detail?: string; description?: string };
		const mergeUris = toMergeUris(uri);
		const input1: InputData = { uri: mergeUris.ours };
		const input2: InputData = { uri: mergeUris.theirs };

		try {
			const [head, mergeHead] = await Promise.all([repo.getCommit('HEAD'), repo.getCommit('MERGE_HEAD')]);
			// ours (current branch and commit)
			input1.detail = head.refNames.map(s => s.replace(/^HEAD ->/, '')).join(', ');
			input1.description = head.hash.substring(0, 7);

			// theirs
			input2.detail = mergeHead.refNames.join(', ');
			input2.description = mergeHead.hash.substring(0, 7);

		} catch (error) {
			// not so bad, can continue with just uris
			console.error('FAILED to read HEAD, MERGE_HEAD commits');
			console.error(error);
		}

		const options = {
			ancestor: mergeUris.base,
			input1,
			input2,
			output: uri
		};

		await commands.executeCommand(
			'_open.mergeEditor',
			options
		);
	}

	async cloneRepository(url?: string, parentPath?: string, options: { recursive?: boolean } = {}): Promise<void> {
		if (!url || typeof url !== 'string') {
			url = await pickRemoteSource({
				providerLabel: provider => localize('clonefrom', "Clone from {0}", provider.name),
				urlLabel: localize('repourl', "Clone from URL")
			});
		}

		if (!url) {
			/* __GDPR__
				"clone" : {
					"owner": "lszomoru",
					"outcome" : { "classification": "SystemMetaData", "purpose": "FeatureInsight" }
				}
			*/
			this.telemetryReporter.sendTelemetryEvent('clone', { outcome: 'no_URL' });
			return;
		}

		url = url.trim().replace(/^git\s+clone\s+/, '');

		if (!parentPath) {
			const config = workspace.getConfiguration('git');
			let defaultCloneDirectory = config.get<string>('defaultCloneDirectory') || os.homedir();
			defaultCloneDirectory = defaultCloneDirectory.replace(/^~/, os.homedir());

			const uris = await window.showOpenDialog({
				canSelectFiles: false,
				canSelectFolders: true,
				canSelectMany: false,
				defaultUri: Uri.file(defaultCloneDirectory),
				openLabel: localize('selectFolder', "Select Repository Location")
			});

			if (!uris || uris.length === 0) {
				/* __GDPR__
					"clone" : {
						"owner": "lszomoru",
						"outcome" : { "classification": "SystemMetaData", "purpose": "FeatureInsight" }
					}
				*/
				this.telemetryReporter.sendTelemetryEvent('clone', { outcome: 'no_directory' });
				return;
			}

			const uri = uris[0];
			parentPath = uri.fsPath;
		}

		try {
			const opts = {
				location: ProgressLocation.Notification,
				title: localize('cloning', "Cloning git repository '{0}'...", url),
				cancellable: true
			};

			const repositoryPath = await window.withProgress(
				opts,
				(progress, token) => this.git.clone(url!, { parentPath: parentPath!, progress, recursive: options.recursive }, token)
			);

			const config = workspace.getConfiguration('git');
			const openAfterClone = config.get<'always' | 'alwaysNewWindow' | 'whenNoFolderOpen' | 'prompt'>('openAfterClone');

			enum PostCloneAction { Open, OpenNewWindow, AddToWorkspace }
			let action: PostCloneAction | undefined = undefined;

			if (openAfterClone === 'always') {
				action = PostCloneAction.Open;
			} else if (openAfterClone === 'alwaysNewWindow') {
				action = PostCloneAction.OpenNewWindow;
			} else if (openAfterClone === 'whenNoFolderOpen' && !workspace.workspaceFolders) {
				action = PostCloneAction.Open;
			}

			if (action === undefined) {
				let message = localize('proposeopen', "Would you like to open the cloned repository?");
				const open = localize('openrepo', "Open");
				const openNewWindow = localize('openreponew', "Open in New Window");
				const choices = [open, openNewWindow];

				const addToWorkspace = localize('add', "Add to Workspace");
				if (workspace.workspaceFolders) {
					message = localize('proposeopen2', "Would you like to open the cloned repository, or add it to the current workspace?");
					choices.push(addToWorkspace);
				}

				const result = await window.showInformationMessage(message, ...choices);

				action = result === open ? PostCloneAction.Open
					: result === openNewWindow ? PostCloneAction.OpenNewWindow
						: result === addToWorkspace ? PostCloneAction.AddToWorkspace : undefined;
			}

			/* __GDPR__
				"clone" : {
					"owner": "lszomoru",
					"outcome" : { "classification": "SystemMetaData", "purpose": "FeatureInsight" },
					"openFolder": { "classification": "SystemMetaData", "purpose": "PerformanceAndHealth", "isMeasurement": true }
				}
			*/
			this.telemetryReporter.sendTelemetryEvent('clone', { outcome: 'success' }, { openFolder: action === PostCloneAction.Open || action === PostCloneAction.OpenNewWindow ? 1 : 0 });

			const uri = Uri.file(repositoryPath);

			if (action === PostCloneAction.Open) {
				commands.executeCommand('vscode.openFolder', uri, { forceReuseWindow: true });
			} else if (action === PostCloneAction.AddToWorkspace) {
				workspace.updateWorkspaceFolders(workspace.workspaceFolders!.length, 0, { uri });
			} else if (action === PostCloneAction.OpenNewWindow) {
				commands.executeCommand('vscode.openFolder', uri, { forceNewWindow: true });
			}
		} catch (err) {
			if (/already exists and is not an empty directory/.test(err && err.stderr || '')) {
				/* __GDPR__
					"clone" : {
						"owner": "lszomoru",
						"outcome" : { "classification": "SystemMetaData", "purpose": "FeatureInsight" }
					}
				*/
				this.telemetryReporter.sendTelemetryEvent('clone', { outcome: 'directory_not_empty' });
			} else if (/Cancelled/i.test(err && (err.message || err.stderr || ''))) {
				return;
			} else {
				/* __GDPR__
					"clone" : {
						"owner": "lszomoru",
						"outcome" : { "classification": "SystemMetaData", "purpose": "FeatureInsight" }
					}
				*/
				this.telemetryReporter.sendTelemetryEvent('clone', { outcome: 'error' });
			}

			throw err;
		}
	}

	@command('git.clone')
	async clone(url?: string, parentPath?: string): Promise<void> {
		await this.cloneRepository(url, parentPath);
	}

	@command('git.cloneRecursive')
	async cloneRecursive(url?: string, parentPath?: string): Promise<void> {
		await this.cloneRepository(url, parentPath, { recursive: true });
	}

	@command('git.init')
	async init(skipFolderPrompt = false): Promise<void> {
		let repositoryPath: string | undefined = undefined;
		let askToOpen = true;

		if (workspace.workspaceFolders) {
			if (skipFolderPrompt && workspace.workspaceFolders.length === 1) {
				repositoryPath = workspace.workspaceFolders[0].uri.fsPath;
				askToOpen = false;
			} else {
				const placeHolder = localize('init', "Pick workspace folder to initialize git repo in");
				const pick = { label: localize('choose', "Choose Folder...") };
				const items: { label: string; folder?: WorkspaceFolder }[] = [
					...workspace.workspaceFolders.map(folder => ({ label: folder.name, description: folder.uri.fsPath, folder })),
					pick
				];
				const item = await window.showQuickPick(items, { placeHolder, ignoreFocusOut: true });

				if (!item) {
					return;
				} else if (item.folder) {
					repositoryPath = item.folder.uri.fsPath;
					askToOpen = false;
				}
			}
		}

		if (!repositoryPath) {
			const homeUri = Uri.file(os.homedir());
			const defaultUri = workspace.workspaceFolders && workspace.workspaceFolders.length > 0
				? Uri.file(workspace.workspaceFolders[0].uri.fsPath)
				: homeUri;

			const result = await window.showOpenDialog({
				canSelectFiles: false,
				canSelectFolders: true,
				canSelectMany: false,
				defaultUri,
				openLabel: localize('init repo', "Initialize Repository")
			});

			if (!result || result.length === 0) {
				return;
			}

			const uri = result[0];

			if (homeUri.toString().startsWith(uri.toString())) {
				const yes = localize('create repo', "Initialize Repository");
				const answer = await window.showWarningMessage(localize('are you sure', "This will create a Git repository in '{0}'. Are you sure you want to continue?", uri.fsPath), yes);

				if (answer !== yes) {
					return;
				}
			}

			repositoryPath = uri.fsPath;

			if (workspace.workspaceFolders && workspace.workspaceFolders.some(w => w.uri.toString() === uri.toString())) {
				askToOpen = false;
			}
		}

		await this.git.init(repositoryPath);

		let message = localize('proposeopen init', "Would you like to open the initialized repository?");
		const open = localize('openrepo', "Open");
		const openNewWindow = localize('openreponew', "Open in New Window");
		const choices = [open, openNewWindow];

		if (!askToOpen) {
			return;
		}

		const addToWorkspace = localize('add', "Add to Workspace");
		if (workspace.workspaceFolders) {
			message = localize('proposeopen2 init', "Would you like to open the initialized repository, or add it to the current workspace?");
			choices.push(addToWorkspace);
		}

		const result = await window.showInformationMessage(message, ...choices);
		const uri = Uri.file(repositoryPath);

		if (result === open) {
			commands.executeCommand('vscode.openFolder', uri);
		} else if (result === addToWorkspace) {
			workspace.updateWorkspaceFolders(workspace.workspaceFolders!.length, 0, { uri });
		} else if (result === openNewWindow) {
			commands.executeCommand('vscode.openFolder', uri, true);
		} else {
			await this.model.openRepository(repositoryPath);
		}
	}

	@command('git.openRepository', { repository: false })
	async openRepository(path?: string): Promise<void> {
		if (!path) {
			const result = await window.showOpenDialog({
				canSelectFiles: false,
				canSelectFolders: true,
				canSelectMany: false,
				defaultUri: Uri.file(os.homedir()),
				openLabel: localize('open repo', "Open Repository")
			});

			if (!result || result.length === 0) {
				return;
			}

			path = result[0].fsPath;
		}

		await this.model.openRepository(path);
	}

	@command('git.close', { repository: true })
	async close(repository: Repository): Promise<void> {
		this.model.close(repository);
	}

	@command('git.openFile')
	async openFile(arg?: Resource | Uri, ...resourceStates: SourceControlResourceState[]): Promise<void> {
		const preserveFocus = arg instanceof Resource;

		let uris: Uri[] | undefined;

		if (arg instanceof Uri) {
			if (isGitUri(arg)) {
				uris = [Uri.file(fromGitUri(arg).path)];
			} else if (arg.scheme === 'file') {
				uris = [arg];
			}
		} else {
			let resource = arg;

			if (!(resource instanceof Resource)) {
				// can happen when called from a keybinding
				resource = this.getSCMResource();
			}

			if (resource) {
				uris = ([resource, ...resourceStates] as Resource[])
					.filter(r => r.type !== Status.DELETED && r.type !== Status.INDEX_DELETED)
					.map(r => r.resourceUri);
			} else if (window.activeTextEditor) {
				uris = [window.activeTextEditor.document.uri];
			}
		}

		if (!uris) {
			return;
		}

		const activeTextEditor = window.activeTextEditor;
		// Must extract these now because opening a new document will change the activeTextEditor reference
		const previousVisibleRange = activeTextEditor?.visibleRanges[0];
		const previousURI = activeTextEditor?.document.uri;
		const previousSelection = activeTextEditor?.selection;

		for (const uri of uris) {
			const opts: TextDocumentShowOptions = {
				preserveFocus,
				preview: false,
				viewColumn: ViewColumn.Active
			};

			await commands.executeCommand('vscode.open', uri, {
				...opts,
				override: arg instanceof Resource && arg.type === Status.BOTH_MODIFIED ? false : undefined
			});

			const document = window.activeTextEditor?.document;

			// If the document doesn't match what we opened then don't attempt to select the range
			// Additioanlly if there was no previous document we don't have information to select a range
			if (document?.uri.toString() !== uri.toString() || !activeTextEditor || !previousURI || !previousSelection) {
				continue;
			}

			// Check if active text editor has same path as other editor. we cannot compare via
			// URI.toString() here because the schemas can be different. Instead we just go by path.
			if (previousURI.path === uri.path && document) {
				// preserve not only selection but also visible range
				opts.selection = previousSelection;
				const editor = await window.showTextDocument(document, opts);
				// This should always be defined but just in case
				if (previousVisibleRange) {
					editor.revealRange(previousVisibleRange);
				}
			}
		}
	}

	@command('git.openFile2')
	async openFile2(arg?: Resource | Uri, ...resourceStates: SourceControlResourceState[]): Promise<void> {
		this.openFile(arg, ...resourceStates);
	}

	@command('git.openHEADFile')
	async openHEADFile(arg?: Resource | Uri): Promise<void> {
		let resource: Resource | undefined = undefined;
		const preview = !(arg instanceof Resource);

		if (arg instanceof Resource) {
			resource = arg;
		} else if (arg instanceof Uri) {
			resource = this.getSCMResource(arg);
		} else {
			resource = this.getSCMResource();
		}

		if (!resource) {
			return;
		}

		const HEAD = resource.leftUri;
		const basename = path.basename(resource.resourceUri.fsPath);
		const title = `${basename} (HEAD)`;

		if (!HEAD) {
			window.showWarningMessage(localize('HEAD not available', "HEAD version of '{0}' is not available.", path.basename(resource.resourceUri.fsPath)));
			return;
		}

		const opts: TextDocumentShowOptions = {
			preview
		};

		return await commands.executeCommand<void>('vscode.open', HEAD, opts, title);
	}

	@command('git.openChange')
	async openChange(arg?: Resource | Uri, ...resourceStates: SourceControlResourceState[]): Promise<void> {
		let resources: Resource[] | undefined = undefined;

		if (arg instanceof Uri) {
			const resource = this.getSCMResource(arg);
			if (resource !== undefined) {
				resources = [resource];
			}
		} else {
			let resource: Resource | undefined = undefined;

			if (arg instanceof Resource) {
				resource = arg;
			} else {
				resource = this.getSCMResource();
			}

			if (resource) {
				resources = [...resourceStates as Resource[], resource];
			}
		}

		if (!resources) {
			return;
		}

		for (const resource of resources) {
			await resource.openChange();
		}
	}

	@command('git.rename', { repository: true })
	async rename(repository: Repository, fromUri: Uri | undefined): Promise<void> {
		fromUri = fromUri ?? window.activeTextEditor?.document.uri;

		if (!fromUri) {
			return;
		}

		const from = relativePath(repository.root, fromUri.fsPath);
		let to = await window.showInputBox({
			value: from,
			valueSelection: [from.length - path.basename(from).length, from.length]
		});

		to = to?.trim();

		if (!to) {
			return;
		}

		await repository.move(from, to);
	}

	@command('git.stage')
	async stage(...resourceStates: SourceControlResourceState[]): Promise<void> {
		this.outputChannelLogger.logDebug(`git.stage ${resourceStates.length} `);

		resourceStates = resourceStates.filter(s => !!s);

		if (resourceStates.length === 0 || (resourceStates[0] && !(resourceStates[0].resourceUri instanceof Uri))) {
			const resource = this.getSCMResource();

			this.outputChannelLogger.logDebug(`git.stage.getSCMResource ${resource ? resource.resourceUri.toString() : null} `);

			if (!resource) {
				return;
			}

			resourceStates = [resource];
		}

		const selection = resourceStates.filter(s => s instanceof Resource) as Resource[];
		const { resolved, unresolved, deletionConflicts } = await categorizeResourceByResolution(selection);

		if (unresolved.length > 0) {
			const message = unresolved.length > 1
				? localize('confirm stage files with merge conflicts', "Are you sure you want to stage {0} files with merge conflicts?", unresolved.length)
				: localize('confirm stage file with merge conflicts', "Are you sure you want to stage {0} with merge conflicts?", path.basename(unresolved[0].resourceUri.fsPath));

			const yes = localize('yes', "Yes");
			const pick = await window.showWarningMessage(message, { modal: true }, yes);

			if (pick !== yes) {
				return;
			}
		}

		try {
			await this.runByRepository(deletionConflicts.map(r => r.resourceUri), async (repository, resources) => {
				for (const resource of resources) {
					await this._stageDeletionConflict(repository, resource);
				}
			});
		} catch (err) {
			if (/Cancelled/.test(err.message)) {
				return;
			}

			throw err;
		}

		const workingTree = selection.filter(s => s.resourceGroupType === ResourceGroupType.WorkingTree);
		const untracked = selection.filter(s => s.resourceGroupType === ResourceGroupType.Untracked);
		const scmResources = [...workingTree, ...untracked, ...resolved, ...unresolved];

		this.outputChannelLogger.logDebug(`git.stage.scmResources ${scmResources.length} `);
		if (!scmResources.length) {
			return;
		}

		const resources = scmResources.map(r => r.resourceUri);
		await this.runByRepository(resources, async (repository, resources) => repository.add(resources));
	}

	@command('git.stageAll', { repository: true })
	async stageAll(repository: Repository): Promise<void> {
		const resources = [...repository.workingTreeGroup.resourceStates, ...repository.untrackedGroup.resourceStates];
		const uris = resources.map(r => r.resourceUri);

		if (uris.length > 0) {
			const config = workspace.getConfiguration('git', Uri.file(repository.root));
			const untrackedChanges = config.get<'mixed' | 'separate' | 'hidden'>('untrackedChanges');
			await repository.add(uris, untrackedChanges === 'mixed' ? undefined : { update: true });
		}
	}

	private async _stageDeletionConflict(repository: Repository, uri: Uri): Promise<void> {
		const uriString = uri.toString();
		const resource = repository.mergeGroup.resourceStates.filter(r => r.resourceUri.toString() === uriString)[0];

		if (!resource) {
			return;
		}

		if (resource.type === Status.DELETED_BY_THEM) {
			const keepIt = localize('keep ours', "Keep Our Version");
			const deleteIt = localize('delete', "Delete File");
			const result = await window.showInformationMessage(localize('deleted by them', "File '{0}' was deleted by them and modified by us.\n\nWhat would you like to do?", path.basename(uri.fsPath)), { modal: true }, keepIt, deleteIt);

			if (result === keepIt) {
				await repository.add([uri]);
			} else if (result === deleteIt) {
				await repository.rm([uri]);
			} else {
				throw new Error('Cancelled');
			}
		} else if (resource.type === Status.DELETED_BY_US) {
			const keepIt = localize('keep theirs', "Keep Their Version");
			const deleteIt = localize('delete', "Delete File");
			const result = await window.showInformationMessage(localize('deleted by us', "File '{0}' was deleted by us and modified by them.\n\nWhat would you like to do?", path.basename(uri.fsPath)), { modal: true }, keepIt, deleteIt);

			if (result === keepIt) {
				await repository.add([uri]);
			} else if (result === deleteIt) {
				await repository.rm([uri]);
			} else {
				throw new Error('Cancelled');
			}
		}
	}

	@command('git.stageAllTracked', { repository: true })
	async stageAllTracked(repository: Repository): Promise<void> {
		const resources = repository.workingTreeGroup.resourceStates
			.filter(r => r.type !== Status.UNTRACKED && r.type !== Status.IGNORED);
		const uris = resources.map(r => r.resourceUri);

		await repository.add(uris);
	}

	@command('git.stageAllUntracked', { repository: true })
	async stageAllUntracked(repository: Repository): Promise<void> {
		const resources = [...repository.workingTreeGroup.resourceStates, ...repository.untrackedGroup.resourceStates]
			.filter(r => r.type === Status.UNTRACKED || r.type === Status.IGNORED);
		const uris = resources.map(r => r.resourceUri);

		await repository.add(uris);
	}

	@command('git.stageAllMerge', { repository: true })
	async stageAllMerge(repository: Repository): Promise<void> {
		const resources = repository.mergeGroup.resourceStates.filter(s => s instanceof Resource) as Resource[];
		const { merge, unresolved, deletionConflicts } = await categorizeResourceByResolution(resources);

		try {
			for (const deletionConflict of deletionConflicts) {
				await this._stageDeletionConflict(repository, deletionConflict.resourceUri);
			}
		} catch (err) {
			if (/Cancelled/.test(err.message)) {
				return;
			}

			throw err;
		}

		if (unresolved.length > 0) {
			const message = unresolved.length > 1
				? localize('confirm stage files with merge conflicts', "Are you sure you want to stage {0} files with merge conflicts?", merge.length)
				: localize('confirm stage file with merge conflicts', "Are you sure you want to stage {0} with merge conflicts?", path.basename(merge[0].resourceUri.fsPath));

			const yes = localize('yes', "Yes");
			const pick = await window.showWarningMessage(message, { modal: true }, yes);

			if (pick !== yes) {
				return;
			}
		}

		const uris = resources.map(r => r.resourceUri);

		if (uris.length > 0) {
			await repository.add(uris);
		}
	}

	@command('git.stageChange')
	async stageChange(uri: Uri, changes: LineChange[], index: number): Promise<void> {
		if (!uri) {
			return;
		}

		const textEditor = window.visibleTextEditors.filter(e => e.document.uri.toString() === uri.toString())[0];

		if (!textEditor) {
			return;
		}

		await this._stageChanges(textEditor, [changes[index]]);

		const firstStagedLine = changes[index].modifiedStartLineNumber - 1;
		textEditor.selections = [new Selection(firstStagedLine, 0, firstStagedLine, 0)];
	}

	@command('git.stageSelectedRanges', { diff: true })
	async stageSelectedChanges(changes: LineChange[]): Promise<void> {
		const textEditor = window.activeTextEditor;

		if (!textEditor) {
			return;
		}

		const modifiedDocument = textEditor.document;
		const selectedLines = toLineRanges(textEditor.selections, modifiedDocument);
		const selectedChanges = changes
			.map(diff => selectedLines.reduce<LineChange | null>((result, range) => result || intersectDiffWithRange(modifiedDocument, diff, range), null))
			.filter(d => !!d) as LineChange[];

		if (!selectedChanges.length) {
			return;
		}

		await this._stageChanges(textEditor, selectedChanges);
	}

	@command('git.acceptMerge')
	async acceptMerge(uri: Uri | unknown): Promise<void> {
		if (!(uri instanceof Uri)) {
			return;
		}
		const repository = this.model.getRepository(uri);
		if (!repository) {
			console.log(`FAILED to accept merge because uri ${uri.toString()} doesn't belong to any repository`);
			return;
		}

		const doc = workspace.textDocuments.find(doc => doc.uri.toString() === uri.toString());
		if (!doc) {
			console.log(`FAILED to accept merge because uri ${uri.toString()} doesn't match a document`);
			return;
		}

		await doc.save();
		await repository.add([uri]);

		// TODO@jrieken there isn't a `TabInputTextMerge` instance yet, till now the merge editor
		// uses the `TabInputText` for the out-resource and we use that to identify and CLOSE the tab
		const { activeTab } = window.tabGroups.activeTabGroup;
		if (activeTab && activeTab?.input instanceof TabInputText && activeTab.input.uri.toString() === uri.toString()) {
			await window.tabGroups.close(activeTab, true);
		}
	}

	private async _stageChanges(textEditor: TextEditor, changes: LineChange[]): Promise<void> {
		const modifiedDocument = textEditor.document;
		const modifiedUri = modifiedDocument.uri;

		if (modifiedUri.scheme !== 'file') {
			return;
		}

		const originalUri = toGitUri(modifiedUri, '~');
		const originalDocument = await workspace.openTextDocument(originalUri);
		const result = applyLineChanges(originalDocument, modifiedDocument, changes);

		await this.runByRepository(modifiedUri, async (repository, resource) => await repository.stage(resource, result));
	}

	@command('git.revertChange')
	async revertChange(uri: Uri, changes: LineChange[], index: number): Promise<void> {
		if (!uri) {
			return;
		}

		const textEditor = window.visibleTextEditors.filter(e => e.document.uri.toString() === uri.toString())[0];

		if (!textEditor) {
			return;
		}

		await this._revertChanges(textEditor, [...changes.slice(0, index), ...changes.slice(index + 1)]);

		const firstStagedLine = changes[index].modifiedStartLineNumber - 1;
		textEditor.selections = [new Selection(firstStagedLine, 0, firstStagedLine, 0)];
	}

	@command('git.revertSelectedRanges', { diff: true })
	async revertSelectedRanges(changes: LineChange[]): Promise<void> {
		const textEditor = window.activeTextEditor;

		if (!textEditor) {
			return;
		}

		const modifiedDocument = textEditor.document;
		const selections = textEditor.selections;
		const selectedChanges = changes.filter(change => {
			const modifiedRange = getModifiedRange(modifiedDocument, change);
			return selections.every(selection => !selection.intersection(modifiedRange));
		});

		if (selectedChanges.length === changes.length) {
			return;
		}

		const selectionsBeforeRevert = textEditor.selections;
		await this._revertChanges(textEditor, selectedChanges);
		textEditor.selections = selectionsBeforeRevert;
	}

	private async _revertChanges(textEditor: TextEditor, changes: LineChange[]): Promise<void> {
		const modifiedDocument = textEditor.document;
		const modifiedUri = modifiedDocument.uri;

		if (modifiedUri.scheme !== 'file') {
			return;
		}

		const originalUri = toGitUri(modifiedUri, '~');
		const originalDocument = await workspace.openTextDocument(originalUri);
		const visibleRangesBeforeRevert = textEditor.visibleRanges;
		const result = applyLineChanges(originalDocument, modifiedDocument, changes);

		const edit = new WorkspaceEdit();
		edit.replace(modifiedUri, new Range(new Position(0, 0), modifiedDocument.lineAt(modifiedDocument.lineCount - 1).range.end), result);
		workspace.applyEdit(edit);

		await modifiedDocument.save();

		textEditor.revealRange(visibleRangesBeforeRevert[0]);
	}

	@command('git.unstage')
	async unstage(...resourceStates: SourceControlResourceState[]): Promise<void> {
		resourceStates = resourceStates.filter(s => !!s);

		if (resourceStates.length === 0 || (resourceStates[0] && !(resourceStates[0].resourceUri instanceof Uri))) {
			const resource = this.getSCMResource();

			if (!resource) {
				return;
			}

			resourceStates = [resource];
		}

		const scmResources = resourceStates
			.filter(s => s instanceof Resource && s.resourceGroupType === ResourceGroupType.Index) as Resource[];

		if (!scmResources.length) {
			return;
		}

		const resources = scmResources.map(r => r.resourceUri);
		await this.runByRepository(resources, async (repository, resources) => repository.revert(resources));
	}

	@command('git.unstageAll', { repository: true })
	async unstageAll(repository: Repository): Promise<void> {
		await repository.revert([]);
	}

	@command('git.unstageSelectedRanges', { diff: true })
	async unstageSelectedRanges(diffs: LineChange[]): Promise<void> {
		const textEditor = window.activeTextEditor;

		if (!textEditor) {
			return;
		}

		const modifiedDocument = textEditor.document;
		const modifiedUri = modifiedDocument.uri;

		if (!isGitUri(modifiedUri)) {
			return;
		}

		const { ref } = fromGitUri(modifiedUri);

		if (ref !== '') {
			return;
		}

		const originalUri = toGitUri(modifiedUri, 'HEAD');
		const originalDocument = await workspace.openTextDocument(originalUri);
		const selectedLines = toLineRanges(textEditor.selections, modifiedDocument);
		const selectedDiffs = diffs
			.map(diff => selectedLines.reduce<LineChange | null>((result, range) => result || intersectDiffWithRange(modifiedDocument, diff, range), null))
			.filter(d => !!d) as LineChange[];

		if (!selectedDiffs.length) {
			return;
		}

		const invertedDiffs = selectedDiffs.map(invertLineChange);
		const result = applyLineChanges(modifiedDocument, originalDocument, invertedDiffs);

		await this.runByRepository(modifiedUri, async (repository, resource) => await repository.stage(resource, result));
	}

	@command('git.clean')
	async clean(...resourceStates: SourceControlResourceState[]): Promise<void> {
		resourceStates = resourceStates.filter(s => !!s);

		if (resourceStates.length === 0 || (resourceStates[0] && !(resourceStates[0].resourceUri instanceof Uri))) {
			const resource = this.getSCMResource();

			if (!resource) {
				return;
			}

			resourceStates = [resource];
		}

		const scmResources = resourceStates.filter(s => s instanceof Resource
			&& (s.resourceGroupType === ResourceGroupType.WorkingTree || s.resourceGroupType === ResourceGroupType.Untracked)) as Resource[];

		if (!scmResources.length) {
			return;
		}

		const untrackedCount = scmResources.reduce((s, r) => s + (r.type === Status.UNTRACKED ? 1 : 0), 0);
		let message: string;
		let yes = localize('discard', "Discard Changes");

		if (scmResources.length === 1) {
			if (untrackedCount > 0) {
				message = localize('confirm delete', "Are you sure you want to DELETE {0}?\nThis is IRREVERSIBLE!\nThis file will be FOREVER LOST if you proceed.", path.basename(scmResources[0].resourceUri.fsPath));
				yes = localize('delete file', "Delete file");
			} else {
				if (scmResources[0].type === Status.DELETED) {
					yes = localize('restore file', "Restore file");
					message = localize('confirm restore', "Are you sure you want to restore {0}?", path.basename(scmResources[0].resourceUri.fsPath));
				} else {
					message = localize('confirm discard', "Are you sure you want to discard changes in {0}?", path.basename(scmResources[0].resourceUri.fsPath));
				}
			}
		} else {
			if (scmResources.every(resource => resource.type === Status.DELETED)) {
				yes = localize('restore files', "Restore files");
				message = localize('confirm restore multiple', "Are you sure you want to restore {0} files?", scmResources.length);
			} else {
				message = localize('confirm discard multiple', "Are you sure you want to discard changes in {0} files?", scmResources.length);
			}

			if (untrackedCount > 0) {
				message = `${message}\n\n${localize('warn untracked', "This will DELETE {0} untracked files!\nThis is IRREVERSIBLE!\nThese files will be FOREVER LOST.", untrackedCount)}`;
			}
		}

		const pick = await window.showWarningMessage(message, { modal: true }, yes);

		if (pick !== yes) {
			return;
		}

		const resources = scmResources.map(r => r.resourceUri);
		await this.runByRepository(resources, async (repository, resources) => repository.clean(resources));
	}

	@command('git.cleanAll', { repository: true })
	async cleanAll(repository: Repository): Promise<void> {
		let resources = repository.workingTreeGroup.resourceStates;

		if (resources.length === 0) {
			return;
		}

		const trackedResources = resources.filter(r => r.type !== Status.UNTRACKED && r.type !== Status.IGNORED);
		const untrackedResources = resources.filter(r => r.type === Status.UNTRACKED || r.type === Status.IGNORED);

		if (untrackedResources.length === 0) {
			await this._cleanTrackedChanges(repository, resources);
		} else if (resources.length === 1) {
			await this._cleanUntrackedChange(repository, resources[0]);
		} else if (trackedResources.length === 0) {
			await this._cleanUntrackedChanges(repository, resources);
		} else { // resources.length > 1 && untrackedResources.length > 0 && trackedResources.length > 0
			const untrackedMessage = untrackedResources.length === 1
				? localize('there are untracked files single', "The following untracked file will be DELETED FROM DISK if discarded: {0}.", path.basename(untrackedResources[0].resourceUri.fsPath))
				: localize('there are untracked files', "There are {0} untracked files which will be DELETED FROM DISK if discarded.", untrackedResources.length);

			const message = localize('confirm discard all 2', "{0}\n\nThis is IRREVERSIBLE, your current working set will be FOREVER LOST.", untrackedMessage, resources.length);

			const yesTracked = trackedResources.length === 1
				? localize('yes discard tracked', "Discard 1 Tracked File", trackedResources.length)
				: localize('yes discard tracked multiple', "Discard {0} Tracked Files", trackedResources.length);

			const yesAll = localize('discardAll', "Discard All {0} Files", resources.length);
			const pick = await window.showWarningMessage(message, { modal: true }, yesTracked, yesAll);

			if (pick === yesTracked) {
				resources = trackedResources;
			} else if (pick !== yesAll) {
				return;
			}

			await repository.clean(resources.map(r => r.resourceUri));
		}
	}

	@command('git.cleanAllTracked', { repository: true })
	async cleanAllTracked(repository: Repository): Promise<void> {
		const resources = repository.workingTreeGroup.resourceStates
			.filter(r => r.type !== Status.UNTRACKED && r.type !== Status.IGNORED);

		if (resources.length === 0) {
			return;
		}

		await this._cleanTrackedChanges(repository, resources);
	}

	@command('git.cleanAllUntracked', { repository: true })
	async cleanAllUntracked(repository: Repository): Promise<void> {
		const resources = [...repository.workingTreeGroup.resourceStates, ...repository.untrackedGroup.resourceStates]
			.filter(r => r.type === Status.UNTRACKED || r.type === Status.IGNORED);

		if (resources.length === 0) {
			return;
		}

		if (resources.length === 1) {
			await this._cleanUntrackedChange(repository, resources[0]);
		} else {
			await this._cleanUntrackedChanges(repository, resources);
		}
	}

	private async _cleanTrackedChanges(repository: Repository, resources: Resource[]): Promise<void> {
		const message = resources.length === 1
			? localize('confirm discard all single', "Are you sure you want to discard changes in {0}?", path.basename(resources[0].resourceUri.fsPath))
			: localize('confirm discard all', "Are you sure you want to discard ALL changes in {0} files?\nThis is IRREVERSIBLE!\nYour current working set will be FOREVER LOST if you proceed.", resources.length);
		const yes = resources.length === 1
			? localize('discardAll multiple', "Discard 1 File")
			: localize('discardAll', "Discard All {0} Files", resources.length);
		const pick = await window.showWarningMessage(message, { modal: true }, yes);

		if (pick !== yes) {
			return;
		}

		await repository.clean(resources.map(r => r.resourceUri));
	}

	private async _cleanUntrackedChange(repository: Repository, resource: Resource): Promise<void> {
		const message = localize('confirm delete', "Are you sure you want to DELETE {0}?\nThis is IRREVERSIBLE!\nThis file will be FOREVER LOST if you proceed.", path.basename(resource.resourceUri.fsPath));
		const yes = localize('delete file', "Delete file");
		const pick = await window.showWarningMessage(message, { modal: true }, yes);

		if (pick !== yes) {
			return;
		}

		await repository.clean([resource.resourceUri]);
	}

	private async _cleanUntrackedChanges(repository: Repository, resources: Resource[]): Promise<void> {
		const message = localize('confirm delete multiple', "Are you sure you want to DELETE {0} files?\nThis is IRREVERSIBLE!\nThese files will be FOREVER LOST if you proceed.", resources.length);
		const yes = localize('delete files', "Delete Files");
		const pick = await window.showWarningMessage(message, { modal: true }, yes);

		if (pick !== yes) {
			return;
		}

		await repository.clean(resources.map(r => r.resourceUri));
	}

	private async smartCommit(
		repository: Repository,
		getCommitMessage: () => Promise<string | undefined>,
		opts?: CommitOptions
	): Promise<boolean> {
		const config = workspace.getConfiguration('git', Uri.file(repository.root));
		let promptToSaveFilesBeforeCommit = config.get<'always' | 'staged' | 'never'>('promptToSaveFilesBeforeCommit');

		// migration
		if (promptToSaveFilesBeforeCommit as any === true) {
			promptToSaveFilesBeforeCommit = 'always';
		} else if (promptToSaveFilesBeforeCommit as any === false) {
			promptToSaveFilesBeforeCommit = 'never';
		}

		const enableSmartCommit = config.get<boolean>('enableSmartCommit') === true;
		const enableCommitSigning = config.get<boolean>('enableCommitSigning') === true;
		let noStagedChanges = repository.indexGroup.resourceStates.length === 0;
		let noUnstagedChanges = repository.workingTreeGroup.resourceStates.length === 0;

		if (promptToSaveFilesBeforeCommit !== 'never') {
			let documents = workspace.textDocuments
				.filter(d => !d.isUntitled && d.isDirty && isDescendant(repository.root, d.uri.fsPath));

			if (promptToSaveFilesBeforeCommit === 'staged' || repository.indexGroup.resourceStates.length > 0) {
				documents = documents
					.filter(d => repository.indexGroup.resourceStates.some(s => pathEquals(s.resourceUri.fsPath, d.uri.fsPath)));
			}

			if (documents.length > 0) {
				const message = documents.length === 1
					? localize('unsaved files single', "The following file has unsaved changes which won't be included in the commit if you proceed: {0}.\n\nWould you like to save it before committing?", path.basename(documents[0].uri.fsPath))
					: localize('unsaved files', "There are {0} unsaved files.\n\nWould you like to save them before committing?", documents.length);
				const saveAndCommit = localize('save and commit', "Save All & Commit");
				const commit = localize('commit', "Commit Staged Changes");
				const pick = await window.showWarningMessage(message, { modal: true }, saveAndCommit, commit);

				if (pick === saveAndCommit) {
					await Promise.all(documents.map(d => d.save()));
					await repository.add(documents.map(d => d.uri));

					noStagedChanges = repository.indexGroup.resourceStates.length === 0;
					noUnstagedChanges = repository.workingTreeGroup.resourceStates.length === 0;
				} else if (pick !== commit) {
					return false; // do not commit on cancel
				}
			}
		}

		if (!opts) {
			opts = { all: noStagedChanges };
		} else if (!opts.all && noStagedChanges && !opts.empty) {
			opts = { ...opts, all: true };
		}

		// no changes, and the user has not configured to commit all in this case
		if (!noUnstagedChanges && noStagedChanges && !enableSmartCommit && !opts.empty) {
			const suggestSmartCommit = config.get<boolean>('suggestSmartCommit') === true;

			if (!suggestSmartCommit) {
				return false;
			}

			// prompt the user if we want to commit all or not
			const message = localize('no staged changes', "There are no staged changes to commit.\n\nWould you like to stage all your changes and commit them directly?");
			const yes = localize('yes', "Yes");
			const always = localize('always', "Always");
			const never = localize('never', "Never");
			const pick = await window.showWarningMessage(message, { modal: true }, yes, always, never);

			if (pick === always) {
				config.update('enableSmartCommit', true, true);
			} else if (pick === never) {
				config.update('suggestSmartCommit', false, true);
				return false;
			} else if (pick !== yes) {
				return false; // do not commit on cancel
			}
		}

		// enable signing of commits if configured
		opts.signCommit = enableCommitSigning;

		if (config.get<boolean>('alwaysSignOff')) {
			opts.signoff = true;
		}

		if (config.get<boolean>('useEditorAsCommitInput')) {
			opts.useEditor = true;

			if (config.get<boolean>('verboseCommit')) {
				opts.verbose = true;
			}
		}

		const smartCommitChanges = config.get<'all' | 'tracked'>('smartCommitChanges');

		if (
			(
				// no changes
				(noStagedChanges && noUnstagedChanges)
				// or no staged changes and not `all`
				|| (!opts.all && noStagedChanges)
				// no staged changes and no tracked unstaged changes
				|| (noStagedChanges && smartCommitChanges === 'tracked' && repository.workingTreeGroup.resourceStates.every(r => r.type === Status.UNTRACKED))
			)
			// amend allows changing only the commit message
			&& !opts.amend
			&& !opts.empty
		) {
			const commitAnyway = localize('commit anyway', "Create Empty Commit");
			const answer = await window.showInformationMessage(localize('no changes', "There are no changes to commit."), commitAnyway);

			if (answer !== commitAnyway) {
				return false;
			}

			opts.empty = true;
		}

		if (opts.noVerify) {
			if (!config.get<boolean>('allowNoVerifyCommit')) {
				await window.showErrorMessage(localize('no verify commit not allowed', "Commits without verification are not allowed, please enable them with the 'git.allowNoVerifyCommit' setting."));
				return false;
			}

			if (config.get<boolean>('confirmNoVerifyCommit')) {
				const message = localize('confirm no verify commit', "You are about to commit your changes without verification, this skips pre-commit hooks and can be undesirable.\n\nAre you sure to continue?");
				const yes = localize('ok', "OK");
				const neverAgain = localize('never ask again', "OK, Don't Ask Again");
				const pick = await window.showWarningMessage(message, { modal: true }, yes, neverAgain);

				if (pick === neverAgain) {
					config.update('confirmNoVerifyCommit', false, true);
				} else if (pick !== yes) {
					return false;
				}
			}
		}

		const message = await getCommitMessage();

		if (!message && !opts.amend && !opts.useEditor) {
			return false;
		}

		if (opts.all && smartCommitChanges === 'tracked') {
			opts.all = 'tracked';
		}

		if (opts.all && config.get<'mixed' | 'separate' | 'hidden'>('untrackedChanges') !== 'mixed') {
			opts.all = 'tracked';
		}

		// Branch protection
		const branchProtection = config.get<string[]>('branchProtection')!.map(bp => bp.trim()).filter(bp => bp !== '');
		const branchProtectionPrompt = config.get<'alwaysCommit' | 'alwaysCommitToNewBranch' | 'alwaysPrompt'>('branchProtectionPrompt')!;
		const branchIsProtected = branchProtection.some(bp => picomatch.isMatch(repository.HEAD?.name ?? '', bp));

		if (branchIsProtected && (branchProtectionPrompt === 'alwaysPrompt' || branchProtectionPrompt === 'alwaysCommitToNewBranch')) {
			const commitToNewBranch = localize('commit to branch', "Commit to a New Branch");

			let pick: string | undefined = commitToNewBranch;

			if (branchProtectionPrompt === 'alwaysPrompt') {
				const message = localize('confirm branch protection commit', "You are trying to commit to a protected branch and you might not have permission to push your commits to the remote.\n\nHow would you like to proceed?");
				const commit = localize('commit changes', "Commit Anyway");

				pick = await window.showWarningMessage(message, { modal: true }, commitToNewBranch, commit);
			}

			if (!pick) {
				return false;
			} else if (pick === commitToNewBranch) {
				const branchName = await this.promptForBranchName(repository);

				if (!branchName) {
					return false;
				}

				await repository.branch(branchName, true);
			}
		}

		await repository.commit(message, opts);

		const postCommitCommand = config.get<'none' | 'push' | 'sync'>('postCommitCommand');

		switch (postCommitCommand) {
			case 'push':
				await this._push(repository, { pushType: PushType.Push, silent: true });
				break;
			case 'sync':
				await this.sync(repository);
				break;
		}

		return true;
	}

	private async commitWithAnyInput(repository: Repository, opts?: CommitOptions): Promise<void> {
		const message = repository.inputBox.value;
		const root = Uri.file(repository.root);
		const config = workspace.getConfiguration('git', root);

		const getCommitMessage = async () => {
			let _message: string | undefined = message;

<<<<<<< HEAD
			if (!_message) {
				const value: string | undefined = undefined;
=======
			if (!_message && !config.get<boolean>('useEditorAsCommitInput')) {
				let value: string | undefined = undefined;
>>>>>>> 54ae4d8c

				if (opts && opts.amend && repository.HEAD && repository.HEAD.commit) {
					return undefined;
				}

				const branchName = repository.headShortName;
				let placeHolder: string;

				if (branchName) {
					placeHolder = localize('commitMessageWithHeadLabel2', "Message (commit on '{0}')", branchName);
				} else {
					placeHolder = localize('commit message', "Commit message");
				}

				_message = await window.showInputBox({
					value,
					placeHolder,
					prompt: localize('provide commit message', "Please provide a commit message"),
					ignoreFocusOut: true
				});
			}

			return _message;
		};

		const didCommit = await this.smartCommit(repository, getCommitMessage, opts);

		if (message && didCommit) {
			repository.inputBox.value = await repository.getInputTemplate();
		}
	}

	@command('git.commit', { repository: true })
	async commit(repository: Repository): Promise<void> {
		await this.commitWithAnyInput(repository);
	}

	@command('git.commitStaged', { repository: true })
	async commitStaged(repository: Repository): Promise<void> {
		await this.commitWithAnyInput(repository, { all: false });
	}

	@command('git.commitStagedSigned', { repository: true })
	async commitStagedSigned(repository: Repository): Promise<void> {
		await this.commitWithAnyInput(repository, { all: false, signoff: true });
	}

	@command('git.commitStagedAmend', { repository: true })
	async commitStagedAmend(repository: Repository): Promise<void> {
		await this.commitWithAnyInput(repository, { all: false, amend: true });
	}

	@command('git.commitAll', { repository: true })
	async commitAll(repository: Repository): Promise<void> {
		await this.commitWithAnyInput(repository, { all: true });
	}

	@command('git.commitAllSigned', { repository: true })
	async commitAllSigned(repository: Repository): Promise<void> {
		await this.commitWithAnyInput(repository, { all: true, signoff: true });
	}

	@command('git.commitAllAmend', { repository: true })
	async commitAllAmend(repository: Repository): Promise<void> {
		await this.commitWithAnyInput(repository, { all: true, amend: true });
	}

	private async _commitEmpty(repository: Repository, noVerify?: boolean): Promise<void> {
		const root = Uri.file(repository.root);
		const config = workspace.getConfiguration('git', root);
		const shouldPrompt = config.get<boolean>('confirmEmptyCommits') === true;

		if (shouldPrompt) {
			const message = localize('confirm emtpy commit', "Are you sure you want to create an empty commit?");
			const yes = localize('yes', "Yes");
			const neverAgain = localize('yes never again', "Yes, Don't Show Again");
			const pick = await window.showWarningMessage(message, { modal: true }, yes, neverAgain);

			if (pick === neverAgain) {
				await config.update('confirmEmptyCommits', false, true);
			} else if (pick !== yes) {
				return;
			}
		}

		await this.commitWithAnyInput(repository, { empty: true, noVerify });
	}

	@command('git.commitEmpty', { repository: true })
	async commitEmpty(repository: Repository): Promise<void> {
		await this._commitEmpty(repository);
	}

	@command('git.commitNoVerify', { repository: true })
	async commitNoVerify(repository: Repository): Promise<void> {
		await this.commitWithAnyInput(repository, { noVerify: true });
	}

	@command('git.commitStagedNoVerify', { repository: true })
	async commitStagedNoVerify(repository: Repository): Promise<void> {
		await this.commitWithAnyInput(repository, { all: false, noVerify: true });
	}

	@command('git.commitStagedSignedNoVerify', { repository: true })
	async commitStagedSignedNoVerify(repository: Repository): Promise<void> {
		await this.commitWithAnyInput(repository, { all: false, signoff: true, noVerify: true });
	}

	@command('git.commitStagedAmendNoVerify', { repository: true })
	async commitStagedAmendNoVerify(repository: Repository): Promise<void> {
		await this.commitWithAnyInput(repository, { all: false, amend: true, noVerify: true });
	}

	@command('git.commitAllNoVerify', { repository: true })
	async commitAllNoVerify(repository: Repository): Promise<void> {
		await this.commitWithAnyInput(repository, { all: true, noVerify: true });
	}

	@command('git.commitAllSignedNoVerify', { repository: true })
	async commitAllSignedNoVerify(repository: Repository): Promise<void> {
		await this.commitWithAnyInput(repository, { all: true, signoff: true, noVerify: true });
	}

	@command('git.commitAllAmendNoVerify', { repository: true })
	async commitAllAmendNoVerify(repository: Repository): Promise<void> {
		await this.commitWithAnyInput(repository, { all: true, amend: true, noVerify: true });
	}

	@command('git.commitEmptyNoVerify', { repository: true })
	async commitEmptyNoVerify(repository: Repository): Promise<void> {
		await this._commitEmpty(repository, true);
	}

	@command('git.restoreCommitTemplate', { repository: true })
	async restoreCommitTemplate(repository: Repository): Promise<void> {
		repository.inputBox.value = await repository.getCommitTemplate();
	}

	@command('git.undoCommit', { repository: true })
	async undoCommit(repository: Repository): Promise<void> {
		const HEAD = repository.HEAD;

		if (!HEAD || !HEAD.commit) {
			window.showWarningMessage(localize('no more', "Can't undo because HEAD doesn't point to any commit."));
			return;
		}

		const commit = await repository.getCommit('HEAD');

		if (commit.parents.length > 1) {
			const yes = localize('undo commit', "Undo merge commit");
			const result = await window.showWarningMessage(localize('merge commit', "The last commit was a merge commit. Are you sure you want to undo it?"), { modal: true }, yes);

			if (result !== yes) {
				return;
			}
		}

		if (commit.parents.length > 0) {
			await repository.reset('HEAD~');
		} else {
			await repository.deleteRef('HEAD');
			await this.unstageAll(repository);
		}

		repository.inputBox.value = commit.message;
	}

	@command('git.checkout', { repository: true })
	async checkout(repository: Repository, treeish?: string): Promise<boolean> {
		return this._checkout(repository, { treeish });
	}

	@command('git.checkoutDetached', { repository: true })
	async checkoutDetached(repository: Repository, treeish?: string): Promise<boolean> {
		return this._checkout(repository, { detached: true, treeish });
	}

	private async _checkout(repository: Repository, opts?: { detached?: boolean; treeish?: string }): Promise<boolean> {
		if (typeof opts?.treeish === 'string') {
			await repository.checkout(opts?.treeish, opts);
			return true;
		}

		const createBranch = new CreateBranchItem();
		const createBranchFrom = new CreateBranchFromItem();
		const checkoutDetached = new CheckoutDetachedItem();
		const picks: QuickPickItem[] = [];

		if (!opts?.detached) {
			picks.push(createBranch, createBranchFrom, checkoutDetached);
		}

		picks.push(...createCheckoutItems(repository));

		const quickpick = window.createQuickPick();
		quickpick.items = picks;
		quickpick.placeholder = opts?.detached
			? localize('select a ref to checkout detached', 'Select a ref to checkout in detached mode')
			: localize('select a ref to checkout', 'Select a ref to checkout');

		quickpick.show();

		const choice = await new Promise<QuickPickItem | undefined>(c => quickpick.onDidAccept(() => c(quickpick.activeItems[0])));
		quickpick.hide();

		if (!choice) {
			return false;
		}

		if (choice === createBranch) {
			await this._branch(repository, quickpick.value);
		} else if (choice === createBranchFrom) {
			await this._branch(repository, quickpick.value, true);
		} else if (choice === checkoutDetached) {
			return this._checkout(repository, { detached: true });
		} else {
			const item = choice as CheckoutItem;

			try {
				await item.run(repository, opts);
			} catch (err) {
				if (err.gitErrorCode !== GitErrorCodes.DirtyWorkTree) {
					throw err;
				}

				const force = localize('force', "Force Checkout");
				const stash = localize('stashcheckout', "Stash & Checkout");
				const choice = await window.showWarningMessage(localize('local changes', "Your local changes would be overwritten by checkout."), { modal: true }, force, stash);

				if (choice === force) {
					await this.cleanAll(repository);
					await item.run(repository, opts);
				} else if (choice === stash) {
					await this.stash(repository);
					await item.run(repository, opts);
					await this.stashPopLatest(repository);
				}
			}
		}

		return true;
	}

	@command('git.branch', { repository: true })
	async branch(repository: Repository): Promise<void> {
		await this._branch(repository);
	}

	@command('git.branchFrom', { repository: true })
	async branchFrom(repository: Repository): Promise<void> {
		await this._branch(repository, undefined, true);
	}

	private generateRandomBranchName(repository: Repository, separator: string): string {
		const config = workspace.getConfiguration('git');
		const branchRandomNameDictionary = config.get<string[]>('branchRandomName.dictionary')!;

		const dictionaries: string[][] = [];
		for (const dictionary of branchRandomNameDictionary) {
			if (dictionary.toLowerCase() === 'adjectives') {
				dictionaries.push(adjectives);
			}
			if (dictionary.toLowerCase() === 'animals') {
				dictionaries.push(animals);
			}
			if (dictionary.toLowerCase() === 'colors') {
				dictionaries.push(colors);
			}
			if (dictionary.toLowerCase() === 'numbers') {
				dictionaries.push(NumberDictionary.generate({ length: 3 }));
			}
		}

		if (dictionaries.length === 0) {
			return '';
		}

		// 5 attempts to generate a random branch name
		for (let index = 0; index < 5; index++) {
			const randomName = uniqueNamesGenerator({
				dictionaries,
				length: dictionaries.length,
				separator
			});

			// Check for local ref conflict
			if (!repository.refs.find(r => r.type === RefType.Head && r.name === randomName)) {
				return randomName;
			}
		}

		return '';
	}

	private async promptForBranchName(repository: Repository, defaultName?: string, initialValue?: string): Promise<string> {
		const config = workspace.getConfiguration('git');
		const branchPrefix = config.get<string>('branchPrefix')!;
		const branchWhitespaceChar = config.get<string>('branchWhitespaceChar')!;
		const branchValidationRegex = config.get<string>('branchValidationRegex')!;
		const sanitize = (name: string) => name ?
			name.trim().replace(/^-+/, '').replace(/^\.|\/\.|\.\.|~|\^|:|\/$|\.lock$|\.lock\/|\\|\*|\s|^\s*$|\.$|\[|\]$/g, branchWhitespaceChar)
			: name;

		let rawBranchName = defaultName;

		if (!rawBranchName) {
			// Branch name
			if (!initialValue) {
				const branchRandomNameEnabled = config.get<boolean>('branchRandomName.enable', false);
				initialValue = `${branchPrefix}${branchRandomNameEnabled ? this.generateRandomBranchName(repository, branchWhitespaceChar) : ''}`;
			}

			// Branch name selection
			const initialValueSelection: [number, number] | undefined =
				initialValue.startsWith(branchPrefix) ? [branchPrefix.length, initialValue.length] : undefined;

			rawBranchName = await window.showInputBox({
				placeHolder: localize('branch name', "Branch name"),
				prompt: localize('provide branch name', "Please provide a new branch name"),
				value: initialValue,
				valueSelection: initialValueSelection,
				ignoreFocusOut: true,
				validateInput: (name: string) => {
					const validateName = new RegExp(branchValidationRegex);
					const sanitizedName = sanitize(name);
					if (validateName.test(sanitizedName)) {
						// If the sanitized name that we will use is different than what is
						// in the input box, show an info message to the user informing them
						// the branch name that will be used.
						return name === sanitizedName
							? null
							: {
								message: localize('branch name does not match sanitized', "The new branch will be '{0}'", sanitizedName),
								severity: InputBoxValidationSeverity.Info
							};
					}

					return localize('branch name format invalid', "Branch name needs to match regex: {0}", branchValidationRegex);
				}
			});
		}

		return sanitize(rawBranchName || '');
	}

	private async _branch(repository: Repository, defaultName?: string, from = false): Promise<void> {
		const branchName = await this.promptForBranchName(repository, defaultName);

		if (!branchName) {
			return;
		}

		let target = 'HEAD';

		if (from) {
			const picks = [new HEADItem(repository), ...createCheckoutItems(repository)];
			const placeHolder = localize('select a ref to create a new branch from', 'Select a ref to create the \'{0}\' branch from', branchName);
			const choice = await window.showQuickPick(picks, { placeHolder });

			if (!choice) {
				return;
			}

			target = choice.label;
		}

		await repository.branch(branchName, true, target);
	}

	@command('git.deleteBranch', { repository: true })
	async deleteBranch(repository: Repository, name: string, force?: boolean): Promise<void> {
		let run: (force?: boolean) => Promise<void>;
		if (typeof name === 'string') {
			run = force => repository.deleteBranch(name, force);
		} else {
			const currentHead = repository.HEAD && repository.HEAD.name;
			const heads = repository.refs.filter(ref => ref.type === RefType.Head && ref.name !== currentHead)
				.map(ref => new BranchDeleteItem(ref));

			const placeHolder = localize('select branch to delete', 'Select a branch to delete');
			const choice = await window.showQuickPick<BranchDeleteItem>(heads, { placeHolder });

			if (!choice || !choice.branchName) {
				return;
			}
			name = choice.branchName;
			run = force => choice.run(repository, force);
		}

		try {
			await run(force);
		} catch (err) {
			if (err.gitErrorCode !== GitErrorCodes.BranchNotFullyMerged) {
				throw err;
			}

			const message = localize('confirm force delete branch', "The branch '{0}' is not fully merged. Delete anyway?", name);
			const yes = localize('delete branch', "Delete Branch");
			const pick = await window.showWarningMessage(message, { modal: true }, yes);

			if (pick === yes) {
				await run(true);
			}
		}
	}

	@command('git.renameBranch', { repository: true })
	async renameBranch(repository: Repository): Promise<void> {
		const currentBranchName = repository.HEAD && repository.HEAD.name;
		const branchName = await this.promptForBranchName(repository, undefined, currentBranchName);

		if (!branchName) {
			return;
		}

		try {
			await repository.renameBranch(branchName);
		} catch (err) {
			switch (err.gitErrorCode) {
				case GitErrorCodes.InvalidBranchName:
					window.showErrorMessage(localize('invalid branch name', 'Invalid branch name'));
					return;
				case GitErrorCodes.BranchAlreadyExists:
					window.showErrorMessage(localize('branch already exists', "A branch named '{0}' already exists", branchName));
					return;
				default:
					throw err;
			}
		}
	}

	@command('git.merge', { repository: true })
	async merge(repository: Repository): Promise<void> {
		const config = workspace.getConfiguration('git');
		const checkoutType = config.get<string | string[]>('checkoutType');
		const includeRemotes = checkoutType === 'all' || checkoutType === 'remote' || checkoutType?.includes('remote');

		const heads = repository.refs.filter(ref => ref.type === RefType.Head)
			.filter(ref => ref.name || ref.commit)
			.map(ref => new MergeItem(ref as Branch));

		const remoteHeads = (includeRemotes ? repository.refs.filter(ref => ref.type === RefType.RemoteHead) : [])
			.filter(ref => ref.name || ref.commit)
			.map(ref => new MergeItem(ref as Branch));

		const picks = [...heads, ...remoteHeads];
		const placeHolder = localize('select a branch to merge from', 'Select a branch to merge from');
		const choice = await window.showQuickPick<MergeItem>(picks, { placeHolder });

		if (!choice) {
			return;
		}

		await choice.run(repository);
	}

	@command('git.rebase', { repository: true })
	async rebase(repository: Repository): Promise<void> {
		const config = workspace.getConfiguration('git');
		const checkoutType = config.get<string | string[]>('checkoutType');
		const includeRemotes = checkoutType === 'all' || checkoutType === 'remote' || checkoutType?.includes('remote');

		const heads = repository.refs.filter(ref => ref.type === RefType.Head)
			.filter(ref => ref.name !== repository.HEAD?.name)
			.filter(ref => ref.name || ref.commit);

		const remoteHeads = (includeRemotes ? repository.refs.filter(ref => ref.type === RefType.RemoteHead) : [])
			.filter(ref => ref.name || ref.commit);

		const picks = [...heads, ...remoteHeads]
			.map(ref => new RebaseItem(ref));

		// set upstream branch as first
		if (repository.HEAD?.upstream) {
			const upstreamName = `${repository.HEAD?.upstream.remote}/${repository.HEAD?.upstream.name}`;
			const index = picks.findIndex(e => e.ref.name === upstreamName);

			if (index > -1) {
				const [ref] = picks.splice(index, 1);
				ref.description = '(upstream)';
				picks.unshift(ref);
			}
		}

		const placeHolder = localize('select a branch to rebase onto', 'Select a branch to rebase onto');
		const choice = await window.showQuickPick<RebaseItem>(picks, { placeHolder });

		if (!choice) {
			return;
		}

		await choice.run(repository);
	}

	@command('git.createTag', { repository: true })
	async createTag(repository: Repository): Promise<void> {
		const inputTagName = await window.showInputBox({
			placeHolder: localize('tag name', "Tag name"),
			prompt: localize('provide tag name', "Please provide a tag name"),
			ignoreFocusOut: true
		});

		if (!inputTagName) {
			return;
		}

		const inputMessage = await window.showInputBox({
			placeHolder: localize('tag message', "Message"),
			prompt: localize('provide tag message', "Please provide a message to annotate the tag"),
			ignoreFocusOut: true
		});

		const name = inputTagName.replace(/^\.|\/\.|\.\.|~|\^|:|\/$|\.lock$|\.lock\/|\\|\*|\s|^\s*$|\.$/g, '-');
		await repository.tag(name, inputMessage);
	}

	@command('git.deleteTag', { repository: true })
	async deleteTag(repository: Repository): Promise<void> {
		const picks = repository.refs.filter(ref => ref.type === RefType.Tag)
			.map(ref => new TagItem(ref));

		if (picks.length === 0) {
			window.showWarningMessage(localize('no tags', "This repository has no tags."));
			return;
		}

		const placeHolder = localize('select a tag to delete', 'Select a tag to delete');
		const choice = await window.showQuickPick(picks, { placeHolder });

		if (!choice) {
			return;
		}

		await repository.deleteTag(choice.label);
	}

	@command('git.fetch', { repository: true })
	async fetch(repository: Repository): Promise<void> {
		if (repository.remotes.length === 0) {
			window.showWarningMessage(localize('no remotes to fetch', "This repository has no remotes configured to fetch from."));
			return;
		}

		await repository.fetchDefault();
	}

	@command('git.fetchPrune', { repository: true })
	async fetchPrune(repository: Repository): Promise<void> {
		if (repository.remotes.length === 0) {
			window.showWarningMessage(localize('no remotes to fetch', "This repository has no remotes configured to fetch from."));
			return;
		}

		await repository.fetchPrune();
	}


	@command('git.fetchAll', { repository: true })
	async fetchAll(repository: Repository): Promise<void> {
		if (repository.remotes.length === 0) {
			window.showWarningMessage(localize('no remotes to fetch', "This repository has no remotes configured to fetch from."));
			return;
		}

		await repository.fetchAll();
	}

	@command('git.pullFrom', { repository: true })
	async pullFrom(repository: Repository): Promise<void> {
		const remotes = repository.remotes;

		if (remotes.length === 0) {
			window.showWarningMessage(localize('no remotes to pull', "Your repository has no remotes configured to pull from."));
			return;
		}

		const remotePicks = remotes.filter(r => r.fetchUrl !== undefined).map(r => ({ label: r.name, description: r.fetchUrl! }));
		const placeHolder = localize('pick remote pull repo', "Pick a remote to pull the branch from");
		const remotePick = await window.showQuickPick(remotePicks, { placeHolder });

		if (!remotePick) {
			return;
		}

		const remoteRefs = repository.refs;
		const remoteRefsFiltered = remoteRefs.filter(r => (r.remote === remotePick.label));
		const branchPicks = remoteRefsFiltered.map(r => ({ label: r.name! }));
		const branchPlaceHolder = localize('pick branch pull', "Pick a branch to pull from");
		const branchPick = await window.showQuickPick(branchPicks, { placeHolder: branchPlaceHolder });

		if (!branchPick) {
			return;
		}

		const remoteCharCnt = remotePick.label.length;

		await repository.pullFrom(false, remotePick.label, branchPick.label.slice(remoteCharCnt + 1));
	}

	@command('git.pull', { repository: true })
	async pull(repository: Repository): Promise<void> {
		const remotes = repository.remotes;

		if (remotes.length === 0) {
			window.showWarningMessage(localize('no remotes to pull', "Your repository has no remotes configured to pull from."));
			return;
		}

		await repository.pull(repository.HEAD);
	}

	@command('git.pullRebase', { repository: true })
	async pullRebase(repository: Repository): Promise<void> {
		const remotes = repository.remotes;

		if (remotes.length === 0) {
			window.showWarningMessage(localize('no remotes to pull', "Your repository has no remotes configured to pull from."));
			return;
		}

		await repository.pullWithRebase(repository.HEAD);
	}

	private async _push(repository: Repository, pushOptions: PushOptions) {
		const remotes = repository.remotes;

		if (remotes.length === 0) {
			if (pushOptions.silent) {
				return;
			}

			const addRemote = localize('addremote', 'Add Remote');
			const result = await window.showWarningMessage(localize('no remotes to push', "Your repository has no remotes configured to push to."), addRemote);

			if (result === addRemote) {
				await this.addRemote(repository);
			}

			return;
		}

		const config = workspace.getConfiguration('git', Uri.file(repository.root));
		let forcePushMode: ForcePushMode | undefined = undefined;

		if (pushOptions.forcePush) {
			if (!config.get<boolean>('allowForcePush')) {
				await window.showErrorMessage(localize('force push not allowed', "Force push is not allowed, please enable it with the 'git.allowForcePush' setting."));
				return;
			}

			forcePushMode = config.get<boolean>('useForcePushWithLease') === true ? ForcePushMode.ForceWithLease : ForcePushMode.Force;

			if (config.get<boolean>('confirmForcePush')) {
				const message = localize('confirm force push', "You are about to force push your changes, this can be destructive and could inadvertently overwrite changes made by others.\n\nAre you sure to continue?");
				const yes = localize('ok', "OK");
				const neverAgain = localize('never ask again', "OK, Don't Ask Again");
				const pick = await window.showWarningMessage(message, { modal: true }, yes, neverAgain);

				if (pick === neverAgain) {
					config.update('confirmForcePush', false, true);
				} else if (pick !== yes) {
					return;
				}
			}
		}

		if (pushOptions.pushType === PushType.PushFollowTags) {
			await repository.pushFollowTags(undefined, forcePushMode);
			return;
		}

		if (pushOptions.pushType === PushType.PushTags) {
			await repository.pushTags(undefined, forcePushMode);
		}

		if (!repository.HEAD || !repository.HEAD.name) {
			if (!pushOptions.silent) {
				window.showWarningMessage(localize('nobranch', "Please check out a branch to push to a remote."));
			}
			return;
		}

		if (pushOptions.pushType === PushType.Push) {
			try {
				await repository.push(repository.HEAD, forcePushMode);
			} catch (err) {
				if (err.gitErrorCode !== GitErrorCodes.NoUpstreamBranch) {
					throw err;
				}

				if (pushOptions.silent) {
					return;
				}

				const branchName = repository.HEAD.name;
				const message = localize('confirm publish branch', "The branch '{0}' has no remote branch. Would you like to publish this branch?", branchName);
				const yes = localize('ok', "OK");
				const pick = await window.showWarningMessage(message, { modal: true }, yes);

				if (pick === yes) {
					await this.publish(repository);
				}
			}
		} else {
			const branchName = repository.HEAD.name;
			if (!pushOptions.pushTo?.remote) {
				const addRemote = new AddRemoteItem(this);
				const picks = [...remotes.filter(r => r.pushUrl !== undefined).map(r => ({ label: r.name, description: r.pushUrl })), addRemote];
				const placeHolder = localize('pick remote', "Pick a remote to publish the branch '{0}' to:", branchName);
				const choice = await window.showQuickPick(picks, { placeHolder });

				if (!choice) {
					return;
				}

				if (choice === addRemote) {
					const newRemote = await this.addRemote(repository);

					if (newRemote) {
						await repository.pushTo(newRemote, branchName, undefined, forcePushMode);
					}
				} else {
					await repository.pushTo(choice.label, branchName, undefined, forcePushMode);
				}
			} else {
				await repository.pushTo(pushOptions.pushTo.remote, pushOptions.pushTo.refspec || branchName, pushOptions.pushTo.setUpstream, forcePushMode);
			}
		}
	}

	@command('git.push', { repository: true })
	async push(repository: Repository): Promise<void> {
		await this._push(repository, { pushType: PushType.Push });
	}

	@command('git.pushForce', { repository: true })
	async pushForce(repository: Repository): Promise<void> {
		await this._push(repository, { pushType: PushType.Push, forcePush: true });
	}

	@command('git.pushWithTags', { repository: true })
	async pushFollowTags(repository: Repository): Promise<void> {
		await this._push(repository, { pushType: PushType.PushFollowTags });
	}

	@command('git.pushWithTagsForce', { repository: true })
	async pushFollowTagsForce(repository: Repository): Promise<void> {
		await this._push(repository, { pushType: PushType.PushFollowTags, forcePush: true });
	}

	@command('git.cherryPick', { repository: true })
	async cherryPick(repository: Repository): Promise<void> {
		const hash = await window.showInputBox({
			placeHolder: localize('commit hash', "Commit Hash"),
			prompt: localize('provide commit hash', "Please provide the commit hash"),
			ignoreFocusOut: true
		});

		if (!hash) {
			return;
		}

		await repository.cherryPick(hash);
	}

	@command('git.pushTo', { repository: true })
	async pushTo(repository: Repository, remote?: string, refspec?: string, setUpstream?: boolean): Promise<void> {
		await this._push(repository, { pushType: PushType.PushTo, pushTo: { remote: remote, refspec: refspec, setUpstream: setUpstream } });
	}

	@command('git.pushToForce', { repository: true })
	async pushToForce(repository: Repository, remote?: string, refspec?: string, setUpstream?: boolean): Promise<void> {
		await this._push(repository, { pushType: PushType.PushTo, pushTo: { remote: remote, refspec: refspec, setUpstream: setUpstream }, forcePush: true });
	}

	@command('git.pushTags', { repository: true })
	async pushTags(repository: Repository): Promise<void> {
		await this._push(repository, { pushType: PushType.PushTags });
	}

	@command('git.addRemote', { repository: true })
	async addRemote(repository: Repository): Promise<string | undefined> {
		const url = await pickRemoteSource({
			providerLabel: provider => localize('addfrom', "Add remote from {0}", provider.name),
			urlLabel: localize('addFrom', "Add remote from URL")
		});

		if (!url) {
			return;
		}

		const resultName = await window.showInputBox({
			placeHolder: localize('remote name', "Remote name"),
			prompt: localize('provide remote name', "Please provide a remote name"),
			ignoreFocusOut: true,
			validateInput: (name: string) => {
				if (!sanitizeRemoteName(name)) {
					return localize('remote name format invalid', "Remote name format invalid");
				} else if (repository.remotes.find(r => r.name === name)) {
					return localize('remote already exists', "Remote '{0}' already exists.", name);
				}

				return null;
			}
		});

		const name = sanitizeRemoteName(resultName || '');

		if (!name) {
			return;
		}

		await repository.addRemote(name, url.trim());
		await repository.fetch({ remote: name });
		return name;
	}

	@command('git.removeRemote', { repository: true })
	async removeRemote(repository: Repository): Promise<void> {
		const remotes = repository.remotes;

		if (remotes.length === 0) {
			window.showErrorMessage(localize('no remotes added', "Your repository has no remotes."));
			return;
		}

		const picks = remotes.map(r => r.name);
		const placeHolder = localize('remove remote', "Pick a remote to remove");

		const remoteName = await window.showQuickPick(picks, { placeHolder });

		if (!remoteName) {
			return;
		}

		await repository.removeRemote(remoteName);
	}

	private async _sync(repository: Repository, rebase: boolean): Promise<void> {
		const HEAD = repository.HEAD;

		if (!HEAD) {
			return;
		} else if (!HEAD.upstream) {
			const branchName = HEAD.name;
			const message = localize('confirm publish branch', "The branch '{0}' has no remote branch. Would you like to publish this branch?", branchName);
			const yes = localize('ok', "OK");
			const pick = await window.showWarningMessage(message, { modal: true }, yes);

			if (pick === yes) {
				await this.publish(repository);
			}
			return;
		}

		const remoteName = HEAD.remote || HEAD.upstream.remote;
		const remote = repository.remotes.find(r => r.name === remoteName);
		const isReadonly = remote && remote.isReadOnly;

		const config = workspace.getConfiguration('git');
		const shouldPrompt = !isReadonly && config.get<boolean>('confirmSync') === true;

		if (shouldPrompt) {
			const message = localize('sync is unpredictable', "This action will pull and push commits from and to '{0}/{1}'.", HEAD.upstream.remote, HEAD.upstream.name);
			const yes = localize('ok', "OK");
			const neverAgain = localize('never again', "OK, Don't Show Again");
			const pick = await window.showWarningMessage(message, { modal: true }, yes, neverAgain);

			if (pick === neverAgain) {
				await config.update('confirmSync', false, true);
			} else if (pick !== yes) {
				return;
			}
		}

		if (rebase) {
			await repository.syncRebase(HEAD);
		} else {
			await repository.sync(HEAD);
		}
	}

	@command('git.sync', { repository: true })
	async sync(repository: Repository): Promise<void> {
		try {
			await this._sync(repository, false);
		} catch (err) {
			if (/Cancelled/i.test(err && (err.message || err.stderr || ''))) {
				return;
			}

			throw err;
		}
	}

	@command('git._syncAll')
	async syncAll(): Promise<void> {
		await Promise.all(this.model.repositories.map(async repository => {
			const HEAD = repository.HEAD;

			if (!HEAD || !HEAD.upstream) {
				return;
			}

			await repository.sync(HEAD);
		}));
	}

	@command('git.syncRebase', { repository: true })
	async syncRebase(repository: Repository): Promise<void> {
		try {
			await this._sync(repository, true);
		} catch (err) {
			if (/Cancelled/i.test(err && (err.message || err.stderr || ''))) {
				return;
			}

			throw err;
		}
	}

	@command('git.publish', { repository: true })
	async publish(repository: Repository): Promise<void> {
		const branchName = repository.HEAD && repository.HEAD.name || '';
		const remotes = repository.remotes;

		if (remotes.length === 0) {
			const publishers = this.model.getRemoteSourcePublishers();

			if (publishers.length === 0) {
				window.showWarningMessage(localize('no remotes to publish', "Your repository has no remotes configured to publish to."));
				return;
			}

			let publisher: RemoteSourcePublisher;

			if (publishers.length === 1) {
				publisher = publishers[0];
			} else {
				const picks = publishers
					.map(provider => ({ label: (provider.icon ? `$(${provider.icon}) ` : '') + localize('publish to', "Publish to {0}", provider.name), alwaysShow: true, provider }));
				const placeHolder = localize('pick provider', "Pick a provider to publish the branch '{0}' to:", branchName);
				const choice = await window.showQuickPick(picks, { placeHolder });

				if (!choice) {
					return;
				}

				publisher = choice.provider;
			}

			await publisher.publishRepository(new ApiRepository(repository));
			this.model.firePublishEvent(repository, branchName);

			return;
		}

		if (remotes.length === 1) {
			await repository.pushTo(remotes[0].name, branchName, true);
			this.model.firePublishEvent(repository, branchName);

			return;
		}

		const addRemote = new AddRemoteItem(this);
		const picks = [...repository.remotes.map(r => ({ label: r.name, description: r.pushUrl })), addRemote];
		const placeHolder = localize('pick remote', "Pick a remote to publish the branch '{0}' to:", branchName);
		const choice = await window.showQuickPick(picks, { placeHolder });

		if (!choice) {
			return;
		}

		if (choice === addRemote) {
			const newRemote = await this.addRemote(repository);

			if (newRemote) {
				await repository.pushTo(newRemote, branchName, true);

				this.model.firePublishEvent(repository, branchName);
			}
		} else {
			await repository.pushTo(choice.label, branchName, true);

			this.model.firePublishEvent(repository, branchName);
		}
	}

	@command('git.ignore')
	async ignore(...resourceStates: SourceControlResourceState[]): Promise<void> {
		resourceStates = resourceStates.filter(s => !!s);

		if (resourceStates.length === 0 || (resourceStates[0] && !(resourceStates[0].resourceUri instanceof Uri))) {
			const resource = this.getSCMResource();

			if (!resource) {
				return;
			}

			resourceStates = [resource];
		}

		const resources = resourceStates
			.filter(s => s instanceof Resource)
			.map(r => r.resourceUri);

		if (!resources.length) {
			return;
		}

		await this.runByRepository(resources, async (repository, resources) => repository.ignore(resources));
	}

	@command('git.revealInExplorer')
	async revealInExplorer(resourceState: SourceControlResourceState): Promise<void> {
		if (!resourceState) {
			return;
		}

		if (!(resourceState.resourceUri instanceof Uri)) {
			return;
		}

		await commands.executeCommand('revealInExplorer', resourceState.resourceUri);
	}

	@command('git.revealFileInOS.linux')
	@command('git.revealFileInOS.mac')
	@command('git.revealFileInOS.windows')
	async revealFileInOS(resourceState: SourceControlResourceState): Promise<void> {
		if (!resourceState) {
			return;
		}

		if (!(resourceState.resourceUri instanceof Uri)) {
			return;
		}

		await commands.executeCommand('revealFileInOS', resourceState.resourceUri);
	}

	private async _stash(repository: Repository, includeUntracked = false): Promise<void> {
		const noUnstagedChanges = repository.workingTreeGroup.resourceStates.length === 0
			&& (!includeUntracked || repository.untrackedGroup.resourceStates.length === 0);
		const noStagedChanges = repository.indexGroup.resourceStates.length === 0;

		if (noUnstagedChanges && noStagedChanges) {
			window.showInformationMessage(localize('no changes stash', "There are no changes to stash."));
			return;
		}

		const config = workspace.getConfiguration('git', Uri.file(repository.root));
		const promptToSaveFilesBeforeStashing = config.get<'always' | 'staged' | 'never'>('promptToSaveFilesBeforeStash');

		if (promptToSaveFilesBeforeStashing !== 'never') {
			let documents = workspace.textDocuments
				.filter(d => !d.isUntitled && d.isDirty && isDescendant(repository.root, d.uri.fsPath));

			if (promptToSaveFilesBeforeStashing === 'staged' || repository.indexGroup.resourceStates.length > 0) {
				documents = documents
					.filter(d => repository.indexGroup.resourceStates.some(s => pathEquals(s.resourceUri.fsPath, d.uri.fsPath)));
			}

			if (documents.length > 0) {
				const message = documents.length === 1
					? localize('unsaved stash files single', "The following file has unsaved changes which won't be included in the stash if you proceed: {0}.\n\nWould you like to save it before stashing?", path.basename(documents[0].uri.fsPath))
					: localize('unsaved stash files', "There are {0} unsaved files.\n\nWould you like to save them before stashing?", documents.length);
				const saveAndStash = localize('save and stash', "Save All & Stash");
				const stash = localize('stash', "Stash Anyway");
				const pick = await window.showWarningMessage(message, { modal: true }, saveAndStash, stash);

				if (pick === saveAndStash) {
					await Promise.all(documents.map(d => d.save()));
				} else if (pick !== stash) {
					return; // do not stash on cancel
				}
			}
		}

		let message: string | undefined;

		if (config.get<boolean>('useCommitInputAsStashMessage') && (!repository.sourceControl.commitTemplate || repository.inputBox.value !== repository.sourceControl.commitTemplate)) {
			message = repository.inputBox.value;
		}

		message = await window.showInputBox({
			value: message,
			prompt: localize('provide stash message', "Optionally provide a stash message"),
			placeHolder: localize('stash message', "Stash message")
		});

		if (typeof message === 'undefined') {
			return;
		}

		await repository.createStash(message, includeUntracked);
	}

	@command('git.stash', { repository: true })
	stash(repository: Repository): Promise<void> {
		return this._stash(repository);
	}

	@command('git.stashIncludeUntracked', { repository: true })
	stashIncludeUntracked(repository: Repository): Promise<void> {
		return this._stash(repository, true);
	}

	@command('git.stashPop', { repository: true })
	async stashPop(repository: Repository): Promise<void> {
		const placeHolder = localize('pick stash to pop', "Pick a stash to pop");
		const stash = await this.pickStash(repository, placeHolder);

		if (!stash) {
			return;
		}

		await repository.popStash(stash.index);
	}

	@command('git.stashPopLatest', { repository: true })
	async stashPopLatest(repository: Repository): Promise<void> {
		const stashes = await repository.getStashes();

		if (stashes.length === 0) {
			window.showInformationMessage(localize('no stashes', "There are no stashes in the repository."));
			return;
		}

		await repository.popStash();
	}

	@command('git.stashApply', { repository: true })
	async stashApply(repository: Repository): Promise<void> {
		const placeHolder = localize('pick stash to apply', "Pick a stash to apply");
		const stash = await this.pickStash(repository, placeHolder);

		if (!stash) {
			return;
		}

		await repository.applyStash(stash.index);
	}

	@command('git.stashApplyLatest', { repository: true })
	async stashApplyLatest(repository: Repository): Promise<void> {
		const stashes = await repository.getStashes();

		if (stashes.length === 0) {
			window.showInformationMessage(localize('no stashes', "There are no stashes in the repository."));
			return;
		}

		await repository.applyStash();
	}

	@command('git.stashDrop', { repository: true })
	async stashDrop(repository: Repository): Promise<void> {
		const placeHolder = localize('pick stash to drop', "Pick a stash to drop");
		const stash = await this.pickStash(repository, placeHolder);

		if (!stash) {
			return;
		}

		// request confirmation for the operation
		const yes = localize('yes', "Yes");
		const result = await window.showWarningMessage(
			localize('sure drop', "Are you sure you want to drop the stash: {0}?", stash.description),
			yes
		);
		if (result !== yes) {
			return;
		}

		await repository.dropStash(stash.index);
	}

	@command('git.stashDropAll', { repository: true })
	async stashDropAll(repository: Repository): Promise<void> {
		const stashes = await repository.getStashes();

		if (stashes.length === 0) {
			window.showInformationMessage(localize('no stashes', "There are no stashes in the repository."));
			return;
		}

		// request confirmation for the operation
		const yes = localize('yes', "Yes");
		const question = stashes.length === 1 ?
			localize('drop one stash', "Are you sure you want to drop ALL stashes? There is 1 stash that will be subject to pruning, and MAY BE IMPOSSIBLE TO RECOVER.") :
			localize('drop all stashes', "Are you sure you want to drop ALL stashes? There are {0} stashes that will be subject to pruning, and MAY BE IMPOSSIBLE TO RECOVER.", stashes.length);

		const result = await window.showWarningMessage(question, yes);
		if (result !== yes) {
			return;
		}

		await repository.dropStash();
	}

	private async pickStash(repository: Repository, placeHolder: string): Promise<Stash | undefined> {
		const stashes = await repository.getStashes();

		if (stashes.length === 0) {
			window.showInformationMessage(localize('no stashes', "There are no stashes in the repository."));
			return;
		}

		const picks = stashes.map(stash => ({ label: `#${stash.index}:  ${stash.description}`, description: '', details: '', stash }));
		const result = await window.showQuickPick(picks, { placeHolder });
		return result && result.stash;
	}

	@command('git.timeline.openDiff', { repository: false })
	async timelineOpenDiff(item: TimelineItem, uri: Uri | undefined, _source: string) {
		const cmd = this.resolveTimelineOpenDiffCommand(
			item, uri,
			{
				preserveFocus: true,
				preview: true,
				viewColumn: ViewColumn.Active
			},
		);
		if (cmd === undefined) {
			return undefined;
		}

		return commands.executeCommand(cmd.command, ...(cmd.arguments ?? []));
	}

	resolveTimelineOpenDiffCommand(item: TimelineItem, uri: Uri | undefined, options?: TextDocumentShowOptions): Command | undefined {
		if (uri === undefined || uri === null || !GitTimelineItem.is(item)) {
			return undefined;
		}

		const basename = path.basename(uri.fsPath);

		let title;
		if ((item.previousRef === 'HEAD' || item.previousRef === '~') && item.ref === '') {
			title = localize('git.title.workingTree', '{0} (Working Tree)', basename);
		}
		else if (item.previousRef === 'HEAD' && item.ref === '~') {
			title = localize('git.title.index', '{0} (Index)', basename);
		} else {
			title = localize('git.title.diffRefs', '{0} ({1}) ↔ {0} ({2})', basename, item.shortPreviousRef, item.shortRef);
		}

		return {
			command: 'vscode.diff',
			title: localize('git.timeline.openDiffCommand', "Open Comparison"),
			arguments: [toGitUri(uri, item.previousRef), item.ref === '' ? uri : toGitUri(uri, item.ref), title, options]
		};
	}

	@command('git.timeline.copyCommitId', { repository: false })
	async timelineCopyCommitId(item: TimelineItem, _uri: Uri | undefined, _source: string) {
		if (!GitTimelineItem.is(item)) {
			return;
		}

		env.clipboard.writeText(item.ref);
	}

	@command('git.timeline.copyCommitMessage', { repository: false })
	async timelineCopyCommitMessage(item: TimelineItem, _uri: Uri | undefined, _source: string) {
		if (!GitTimelineItem.is(item)) {
			return;
		}

		env.clipboard.writeText(item.message);
	}

	private _selectedForCompare: { uri: Uri; item: GitTimelineItem } | undefined;

	@command('git.timeline.selectForCompare', { repository: false })
	async timelineSelectForCompare(item: TimelineItem, uri: Uri | undefined, _source: string) {
		if (!GitTimelineItem.is(item) || !uri) {
			return;
		}

		this._selectedForCompare = { uri, item };
		await commands.executeCommand('setContext', 'git.timeline.selectedForCompare', true);
	}

	@command('git.timeline.compareWithSelected', { repository: false })
	async timelineCompareWithSelected(item: TimelineItem, uri: Uri | undefined, _source: string) {
		if (!GitTimelineItem.is(item) || !uri || !this._selectedForCompare || uri.toString() !== this._selectedForCompare.uri.toString()) {
			return;
		}

		const { item: selected } = this._selectedForCompare;

		const basename = path.basename(uri.fsPath);
		let leftTitle;
		if ((selected.previousRef === 'HEAD' || selected.previousRef === '~') && selected.ref === '') {
			leftTitle = localize('git.title.workingTree', '{0} (Working Tree)', basename);
		}
		else if (selected.previousRef === 'HEAD' && selected.ref === '~') {
			leftTitle = localize('git.title.index', '{0} (Index)', basename);
		} else {
			leftTitle = localize('git.title.ref', '{0} ({1})', basename, selected.shortRef);
		}

		let rightTitle;
		if ((item.previousRef === 'HEAD' || item.previousRef === '~') && item.ref === '') {
			rightTitle = localize('git.title.workingTree', '{0} (Working Tree)', basename);
		}
		else if (item.previousRef === 'HEAD' && item.ref === '~') {
			rightTitle = localize('git.title.index', '{0} (Index)', basename);
		} else {
			rightTitle = localize('git.title.ref', '{0} ({1})', basename, item.shortRef);
		}


		const title = localize('git.title.diff', '{0} ↔ {1}', leftTitle, rightTitle);
		await commands.executeCommand('vscode.diff', selected.ref === '' ? uri : toGitUri(uri, selected.ref), item.ref === '' ? uri : toGitUri(uri, item.ref), title);
	}

	@command('git.rebaseAbort', { repository: true })
	async rebaseAbort(repository: Repository): Promise<void> {
		if (repository.rebaseCommit) {
			await repository.rebaseAbort();
		} else {
			await window.showInformationMessage(localize('no rebase', "No rebase in progress."));
		}
	}

	@command('git.closeAllDiffEditors', { repository: true })
	closeDiffEditors(repository: Repository): void {
		const resources = [
			...repository.indexGroup.resourceStates.map(r => r.resourceUri.fsPath),
			...repository.workingTreeGroup.resourceStates.map(r => r.resourceUri.fsPath),
			...repository.untrackedGroup.resourceStates.map(r => r.resourceUri.fsPath)
		];

		repository.closeDiffEditors(resources, resources, true);
	}

	private createCommand(id: string, key: string, method: Function, options: ScmCommandOptions): (...args: any[]) => any {
		const result = (...args: any[]) => {
			let result: Promise<any>;

			if (!options.repository) {
				result = Promise.resolve(method.apply(this, args));
			} else {
				// try to guess the repository based on the first argument
				const repository = this.model.getRepository(args[0]);
				let repositoryPromise: Promise<Repository | undefined>;

				if (repository) {
					repositoryPromise = Promise.resolve(repository);
				} else if (this.model.repositories.length === 1) {
					repositoryPromise = Promise.resolve(this.model.repositories[0]);
				} else {
					repositoryPromise = this.model.pickRepository();
				}

				result = repositoryPromise.then(repository => {
					if (!repository) {
						return Promise.resolve();
					}

					return Promise.resolve(method.apply(this, [repository, ...args.slice(1)]));
				});
			}

			/* __GDPR__
				"git.command" : {
					"owner": "lszomoru",
					"command" : { "classification": "SystemMetaData", "purpose": "FeatureInsight" }
				}
			*/
			this.telemetryReporter.sendTelemetryEvent('git.command', { command: id });

			return result.catch(async err => {
				const options: MessageOptions = {
					modal: true
				};

				let message: string;
				let type: 'error' | 'warning' | 'information' = 'error';

				const choices = new Map<string, () => void>();
				const openOutputChannelChoice = localize('open git log', "Open Git Log");
				const outputChannelLogger = this.outputChannelLogger;
				choices.set(openOutputChannelChoice, () => outputChannelLogger.showOutputChannel());

				const showCommandOutputChoice = localize('show command output', "Show Command Output");
				if (err.stderr) {
					choices.set(showCommandOutputChoice, async () => {
						const timestamp = new Date().getTime();
						const uri = Uri.parse(`git-output:/git-error-${timestamp}`);

						let command = 'git';

						if (err.gitArgs) {
							command = `${command} ${err.gitArgs.join(' ')}`;
						} else if (err.gitCommand) {
							command = `${command} ${err.gitCommand}`;
						}

						this.commandErrors.set(uri, `> ${command}\n${err.stderr}`);

						try {
							const doc = await workspace.openTextDocument(uri);
							await window.showTextDocument(doc);
						} finally {
							this.commandErrors.delete(uri);
						}
					});
				}

				switch (err.gitErrorCode) {
					case GitErrorCodes.DirtyWorkTree:
						message = localize('clean repo', "Please clean your repository working tree before checkout.");
						break;
					case GitErrorCodes.PushRejected:
						message = localize('cant push', "Can't push refs to remote. Try running 'Pull' first to integrate your changes.");
						break;
					case GitErrorCodes.Conflict:
						message = localize('merge conflicts', "There are merge conflicts. Resolve them before committing.");
						type = 'warning';
						options.modal = false;
						break;
					case GitErrorCodes.StashConflict:
						message = localize('stash merge conflicts', "There were merge conflicts while applying the stash.");
						type = 'warning';
						options.modal = false;
						break;
					case GitErrorCodes.AuthenticationFailed: {
						const regex = /Authentication failed for '(.*)'/i;
						const match = regex.exec(err.stderr || String(err));

						message = match
							? localize('auth failed specific', "Failed to authenticate to git remote:\n\n{0}", match[1])
							: localize('auth failed', "Failed to authenticate to git remote.");
						break;
					}
					case GitErrorCodes.NoUserNameConfigured:
					case GitErrorCodes.NoUserEmailConfigured:
						message = localize('missing user info', "Make sure you configure your 'user.name' and 'user.email' in git.");
						choices.set(localize('learn more', "Learn More"), () => commands.executeCommand('vscode.open', Uri.parse('https://aka.ms/vscode-setup-git')));
						break;
					case GitErrorCodes.EmptyCommitMessage:
						message = localize('empty commit', "Commit operation was cancelled due to empty commit message.");
						choices.clear();
						type = 'information';
						options.modal = false;
						break;
					default: {
						const hint = (err.stderr || err.message || String(err))
							.replace(/^error: /mi, '')
							.replace(/^> husky.*$/mi, '')
							.split(/[\r\n]/)
							.filter((line: string) => !!line)
						[0];

						message = hint
							? localize('git error details', "Git: {0}", hint)
							: localize('git error', "Git error");

						break;
					}
				}

				if (!message) {
					console.error(err);
					return;
				}

				let result: string | undefined;
				const allChoices = Array.from(choices.keys());

				switch (type) {
					case 'error':
						result = await window.showErrorMessage(message, options, ...allChoices);
						break;
					case 'warning':
						result = await window.showWarningMessage(message, options, ...allChoices);
						break;
					case 'information':
						result = await window.showInformationMessage(message, options, ...allChoices);
						break;
				}

				if (result) {
					const resultFn = choices.get(result);

					if (resultFn) {
						resultFn();
					}
				}
			});
		};

		// patch this object, so people can call methods directly
		(this as any)[key] = result;

		return result;
	}

	private getSCMResource(uri?: Uri): Resource | undefined {
		uri = uri ? uri : (window.activeTextEditor && window.activeTextEditor.document.uri);

		this.outputChannelLogger.logDebug(`git.getSCMResource.uri ${uri && uri.toString()}`);

		for (const r of this.model.repositories.map(r => r.root)) {
			this.outputChannelLogger.logDebug(`repo root ${r}`);
		}

		if (!uri) {
			return undefined;
		}

		if (isGitUri(uri)) {
			const { path } = fromGitUri(uri);
			uri = Uri.file(path);
		}

		if (uri.scheme === 'file') {
			const uriString = uri.toString();
			const repository = this.model.getRepository(uri);

			if (!repository) {
				return undefined;
			}

			return repository.workingTreeGroup.resourceStates.filter(r => r.resourceUri.toString() === uriString)[0]
				|| repository.indexGroup.resourceStates.filter(r => r.resourceUri.toString() === uriString)[0];
		}
		return undefined;
	}

	private runByRepository<T>(resource: Uri, fn: (repository: Repository, resource: Uri) => Promise<T>): Promise<T[]>;
	private runByRepository<T>(resources: Uri[], fn: (repository: Repository, resources: Uri[]) => Promise<T>): Promise<T[]>;
	private async runByRepository<T>(arg: Uri | Uri[], fn: (repository: Repository, resources: any) => Promise<T>): Promise<T[]> {
		const resources = arg instanceof Uri ? [arg] : arg;
		const isSingleResource = arg instanceof Uri;

		const groups = resources.reduce((result, resource) => {
			let repository = this.model.getRepository(resource);

			if (!repository) {
				console.warn('Could not find git repository for ', resource);
				return result;
			}

			// Could it be a submodule?
			if (pathEquals(resource.fsPath, repository.root)) {
				repository = this.model.getRepositoryForSubmodule(resource) || repository;
			}

			const tuple = result.filter(p => p.repository === repository)[0];

			if (tuple) {
				tuple.resources.push(resource);
			} else {
				result.push({ repository, resources: [resource] });
			}

			return result;
		}, [] as { repository: Repository; resources: Uri[] }[]);

		const promises = groups
			.map(({ repository, resources }) => fn(repository as Repository, isSingleResource ? resources[0] : resources));

		return Promise.all(promises);
	}

	dispose(): void {
		this.disposables.forEach(d => d.dispose());
	}
}<|MERGE_RESOLUTION|>--- conflicted
+++ resolved
@@ -1637,13 +1637,8 @@
 		const getCommitMessage = async () => {
 			let _message: string | undefined = message;
 
-<<<<<<< HEAD
-			if (!_message) {
+			if (!_message && !config.get<boolean>('useEditorAsCommitInput')) {
 				const value: string | undefined = undefined;
-=======
-			if (!_message && !config.get<boolean>('useEditorAsCommitInput')) {
-				let value: string | undefined = undefined;
->>>>>>> 54ae4d8c
 
 				if (opts && opts.amend && repository.HEAD && repository.HEAD.commit) {
 					return undefined;
