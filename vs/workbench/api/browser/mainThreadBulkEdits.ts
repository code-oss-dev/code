/*---------------------------------------------------------------------------------------------
 *  Copyright (c) Microsoft Corporation. All rights reserved.
 *  Licensed under the MIT License. See License.txt in the project root for license information.
 *--------------------------------------------------------------------------------------------*/

import { revive } from 'vs/base/common/marshalling';
import { IBulkEditService, ResourceFileEdit, ResourceTextEdit } from 'vs/editor/browser/services/bulkEditService';
import { WorkspaceEdit } from 'vs/editor/common/languages';
import { ILogService } from 'vs/platform/log/common/log';
import { IUriIdentityService } from 'vs/platform/uriIdentity/common/uriIdentity';
import { IWorkspaceEditDto, MainContext, MainThreadBulkEditsShape } from 'vs/workbench/api/common/extHost.protocol';
import { ResourceNotebookCellEdit } from 'vs/workbench/contrib/bulkEdit/browser/bulkCellEdits';
import { extHostNamedCustomer, IExtHostContext } from 'vs/workbench/services/extensions/common/extHostCustomers';


@extHostNamedCustomer(MainContext.MainThreadBulkEdits)
export class MainThreadBulkEdits implements MainThreadBulkEditsShape {

	constructor(
		_extHostContext: IExtHostContext,
		@IBulkEditService private readonly _bulkEditService: IBulkEditService,
		@ILogService private readonly _logService: ILogService,
		@IUriIdentityService private readonly _uriIdentService: IUriIdentityService
	) { }

	dispose(): void { }

<<<<<<< HEAD
	$tryApplyWorkspaceEdit(dto: IWorkspaceEditDto, undoRedoGroupId?: number, respectAutoSaveConfig?: boolean): Promise<boolean> {
		const edits = reviveWorkspaceEditDto2(dto);
		return this._bulkEditService.apply(edits, { undoRedoGroupId, respectAutoSaveConfig, minResourcesToAutosave: 0 }).then(() => true, err => {
			this._logService.warn('IGNORING workspace edit', err);
=======
	$tryApplyWorkspaceEdit(dto: IWorkspaceEditDto, undoRedoGroupId?: number): Promise<boolean> {
		const edits = reviveWorkspaceEditDto(dto, this._uriIdentService);
		return this._bulkEditService.apply(edits, { undoRedoGroupId }).then(() => true, err => {
			this._logService.warn(`IGNORING workspace edit: ${err}`);
>>>>>>> 07ac8e0b
			return false;
		});
	}
}

export function reviveWorkspaceEditDto(data: IWorkspaceEditDto, uriIdentityService: IUriIdentityService): WorkspaceEdit;
export function reviveWorkspaceEditDto(data: IWorkspaceEditDto | undefined, uriIdentityService: IUriIdentityService): WorkspaceEdit | undefined;
export function reviveWorkspaceEditDto(data: IWorkspaceEditDto | undefined, uriIdentityService: IUriIdentityService): WorkspaceEdit | undefined {
	if (!data || !data.edits) {
		return <WorkspaceEdit>data;
	}
	const result = revive<WorkspaceEdit>(data);
	for (const edit of result.edits) {
		if (ResourceTextEdit.is(edit)) {
			edit.resource = uriIdentityService.asCanonicalUri(edit.resource);
		}
		if (ResourceFileEdit.is(edit)) {
			edit.newResource = edit.newResource && uriIdentityService.asCanonicalUri(edit.newResource);
			edit.oldResource = edit.oldResource && uriIdentityService.asCanonicalUri(edit.oldResource);
		}
		if (ResourceNotebookCellEdit.is(edit)) {
			edit.resource = uriIdentityService.asCanonicalUri(edit.resource);
		}
	}
	return <WorkspaceEdit>data;
}<|MERGE_RESOLUTION|>--- conflicted
+++ resolved
@@ -25,17 +25,10 @@
 
 	dispose(): void { }
 
-<<<<<<< HEAD
 	$tryApplyWorkspaceEdit(dto: IWorkspaceEditDto, undoRedoGroupId?: number, respectAutoSaveConfig?: boolean): Promise<boolean> {
-		const edits = reviveWorkspaceEditDto2(dto);
+		const edits = reviveWorkspaceEditDto(dto, this._uriIdentService);
 		return this._bulkEditService.apply(edits, { undoRedoGroupId, respectAutoSaveConfig, minResourcesToAutosave: 0 }).then(() => true, err => {
-			this._logService.warn('IGNORING workspace edit', err);
-=======
-	$tryApplyWorkspaceEdit(dto: IWorkspaceEditDto, undoRedoGroupId?: number): Promise<boolean> {
-		const edits = reviveWorkspaceEditDto(dto, this._uriIdentService);
-		return this._bulkEditService.apply(edits, { undoRedoGroupId }).then(() => true, err => {
 			this._logService.warn(`IGNORING workspace edit: ${err}`);
->>>>>>> 07ac8e0b
 			return false;
 		});
 	}
