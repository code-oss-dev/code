/*---------------------------------------------------------------------------------------------
 *  Copyright (c) Microsoft Corporation. All rights reserved.
 *  Licensed under the MIT License. See License.txt in the project root for license information.
 *--------------------------------------------------------------------------------------------*/
'use strict';

import {Remotable, IThreadService} from 'vs/platform/thread/common/thread';
import {TypeConstraint, validateConstraint} from 'vs/base/common/types';
import {IEventService} from 'vs/platform/event/common/event';
import {PluginsRegistry} from 'vs/platform/plugins/common/pluginsRegistry';
import {SyncActionDescriptor} from 'vs/platform/actions/common/actions';
import {KeybindingsRegistry} from 'vs/platform/keybinding/common/keybindingsRegistry';
import {KeybindingsUtils} from 'vs/platform/keybinding/common/keybindingsUtils';
import {IKeybindingService, ICommandHandlerDescription} from 'vs/platform/keybinding/common/keybindingService';
import {TPromise} from 'vs/base/common/winjs.base';
import {PluginHostEditors} from 'vs/workbench/api/common/pluginHostEditors';
import {IMessageService, Severity} from 'vs/platform/message/common/message';
import {canSerialize} from 'vs/base/common/marshalling';
import {toErrorMessage} from 'vs/base/common/errors';
import * as vscode from 'vscode';

interface CommandHandler {
	callback: Function;
	thisArg: any;
	description: ICommandHandlerDescription;
}

@Remotable.PluginHostContext('PluginHostCommands')
export class PluginHostCommands {

	private _commands: { [n: string]: CommandHandler } = Object.create(null);
	private _proxy: MainThreadCommands;
	private _pluginHostEditors: PluginHostEditors;

	constructor(@IThreadService threadService: IThreadService) {
		this._pluginHostEditors = threadService.getRemotable(PluginHostEditors);
		this._proxy = threadService.getRemotable(MainThreadCommands);
	}

	registerCommand(id: string, callback: <T>(...args: any[]) => T | Thenable<T>, thisArg?: any, description?: ICommandHandlerDescription): vscode.Disposable {

		if (!id.trim().length) {
			throw new Error('invalid id');
		}

		if (this._commands[id]) {
			throw new Error('command with id already exists');
		}

		this._commands[id] = { callback, thisArg, description };
		this._proxy.$registerCommand(id);

		return {
			dispose: () => {
				delete this._commands[id];
			}
		}
	}

	registerTextEditorCommand(id: string, callback: (textEditor: vscode.TextEditor, edit: vscode.TextEditorEdit) => void, thisArg?: any): vscode.Disposable {
		let actualCallback: (textEditor: vscode.TextEditor, edit: vscode.TextEditorEdit) => void = thisArg ? callback.bind(thisArg) : callback;
		return this.registerCommand(id, () => {
			let activeTextEditor = this._pluginHostEditors.getActiveTextEditor();
			if (!activeTextEditor) {
				console.warn('Cannot execute ' + id + ' because there is no active text editor.');
				return;
			}

			activeTextEditor.edit((edit: vscode.TextEditorEdit) => {
				actualCallback(activeTextEditor, edit);
			}).then((result) => {
				if (!result) {
					console.warn('Edits from command ' + id + ' were not applied.')
				}
			}, (err) => {
				console.warn('An error occured while running command ' + id, err);
			});
		})
	}

	executeCommand<T>(id: string, ...args: any[]): Thenable<T> {

		if (this._commands[id]) {
			// we stay inside the extension host and support
			// to pass any kind of parameters around
			return this.$executeContributedCommand(id, ...args);

		} else {
			// // check that we can get all parameters over to
			// // the other side
			// for (let i = 0; i < args.length; i++) {
			// 	if (args[i] !== null && typeof args[i] === 'object' && !canSerialize(args[i])) {
			// 		throw new Error('illegal argument - can not serialize argument number: ' + i)
			// 	}
			// }

<<<<<<< HEAD
			return this._proxy._executeCommand(id, args);
=======
			return this._proxy.$executeCommand(id, args);
>>>>>>> 30facaa8
		}

	}

	$executeContributedCommand<T>(id: string, ...args: any[]): Thenable<T> {
		let command = this._commands[id];
		if (!command) {
			return Promise.reject<T>(id);
		}
		try {
			let {callback, thisArg, description} = command;
			if (description) {
				for (let i = 0; i < description.args.length; i++) {
					validateConstraint(args[i], description.args[i].constraint);
				}
			}
			let result = callback.apply(thisArg, args);
			return Promise.resolve(result);
		} catch (err) {
			// try {
			// 	console.log(toErrorMessage(err));
			// 	console.log(err);
			// } catch (err) {
			// 	//
			// }
			return Promise.reject<T>(`Running the contributed command:'${id}' failed.`);
		}
	}

	getCommands(filterUnderscoreCommands: boolean = false): Thenable<string[]> {
		return this._proxy.$getCommands().then(result => {
			if (filterUnderscoreCommands) {
				result = result.filter(command => command[0] !== '_');
			}
			return result;
		});
	}

	$getContributedCommandHandlerDescriptions(): TPromise<{ [id: string]: string | ICommandHandlerDescription }> {
		const result: { [id: string]: string | ICommandHandlerDescription } = Object.create(null);
		for (let id in this._commands) {
			let {description} = this._commands[id];
			if (description) {
				result[id] = description;
			}
		}
		return TPromise.as(result);
	}
}

@Remotable.MainContext('MainThreadCommands')
export class MainThreadCommands {

	private _threadService: IThreadService;
	private _keybindingService: IKeybindingService;
	private _proxy: PluginHostCommands;

	constructor( @IThreadService threadService: IThreadService, @IKeybindingService keybindingService: IKeybindingService) {
		this._threadService = threadService;
		this._keybindingService = keybindingService;
		this._proxy = this._threadService.getRemotable(PluginHostCommands);
	}

	$registerCommand(id: string): TPromise<any> {

		KeybindingsRegistry.registerCommandDesc({
			id,
			handler: (serviceAccessor, ...args: any[]) => {
				return this._proxy.$executeContributedCommand(id, ...args); //TODO@Joh - we cannot serialize the args
			},
			weight: undefined,
			context: undefined,
			win: undefined,
			mac: undefined,
			linux: undefined,
			primary: undefined,
			secondary: undefined
		});

		return undefined;
	}

<<<<<<< HEAD
	_executeCommand<T>(id: string, args: any[]): Thenable<T> {
=======
	$executeCommand<T>(id: string, args: any[]): Thenable<T> {
>>>>>>> 30facaa8
		return this._keybindingService.executeCommand(id, args);
	}

	$getCommands(): Thenable<string[]> {
		return TPromise.as(Object.keys(KeybindingsRegistry.getCommands()));
	}

	$getCommandHandlerDescriptions(): TPromise<{ [id: string]: string | ICommandHandlerDescription }> {
		return this._proxy.$getContributedCommandHandlerDescriptions().then(result => {
			const commands = KeybindingsRegistry.getCommands();
			for (let id in commands) {
				let {description} = commands[id];
				if (description) {
					result[id] = description;
				}
			}
			return result;
		});
	}
}


// --- command doc

KeybindingsRegistry.registerCommandDesc({
	id: '_generateCommandsDocumentation',
	handler: function(accessor) {
		return accessor.get(IThreadService).getRemotable(MainThreadCommands).$getCommandHandlerDescriptions().then(result => {
			const all: string[] = [];
			for (let id in result) {
				all.push('`' + id + '` - ' + _generateMarkdown(result[id]))
			}
			console.log(all.join('\n'));
		});
	},
	context: undefined,
	weight: KeybindingsRegistry.WEIGHT.builtinExtension(0),
	primary: undefined
});

function _generateMarkdown(description: string | ICommandHandlerDescription): string {
	if (typeof description === 'string') {
		return description;
	} else {
		let parts = [description.description];
		parts.push('\n\n');
		if (description.args) {
			for (let arg of description.args) {
				parts.push(`* _${arg.name}_ ${arg.description || ''}\n`);
			}
		}
		if (description.returns) {
			parts.push(`* _(returns)_ ${description.returns}`);
		}
		parts.push('\n\n');
		return parts.join('');
	}
}<|MERGE_RESOLUTION|>--- conflicted
+++ resolved
@@ -94,11 +94,7 @@
 			// 	}
 			// }
 
-<<<<<<< HEAD
-			return this._proxy._executeCommand(id, args);
-=======
 			return this._proxy.$executeCommand(id, args);
->>>>>>> 30facaa8
 		}
 
 	}
@@ -181,11 +177,7 @@
 		return undefined;
 	}
 
-<<<<<<< HEAD
-	_executeCommand<T>(id: string, args: any[]): Thenable<T> {
-=======
 	$executeCommand<T>(id: string, args: any[]): Thenable<T> {
->>>>>>> 30facaa8
 		return this._keybindingService.executeCommand(id, args);
 	}
 
