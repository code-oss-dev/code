/*---------------------------------------------------------------------------------------------
 *  Copyright (c) Microsoft Corporation. All rights reserved.
 *  Licensed under the MIT License. See License.txt in the project root for license information.
 *--------------------------------------------------------------------------------------------*/

import * as nls from 'vs/nls';
import * as DOM from 'vs/base/browser/dom';
import { Registry } from 'vs/platform/registry/common/platform';
import { Action, IAction, Separator, SubmenuAction } from 'vs/base/common/actions';
import { IViewletService } from 'vs/workbench/services/viewlet/browser/viewlet';
import { IViewlet } from 'vs/workbench/common/viewlet';
import { CompositeDescriptor, CompositeRegistry } from 'vs/workbench/browser/composite';
import { IConstructorSignature0, IInstantiationService, BrandedService } from 'vs/platform/instantiation/common/instantiation';
import { ToggleSidebarVisibilityAction, ToggleSidebarPositionAction } from 'vs/workbench/browser/actions/layoutActions';
import { ITelemetryService } from 'vs/platform/telemetry/common/telemetry';
import { IWorkbenchLayoutService, Parts } from 'vs/workbench/services/layout/browser/layoutService';
import { IThemeService } from 'vs/platform/theme/common/themeService';
import { IEditorGroupsService } from 'vs/workbench/services/editor/common/editorGroupsService';
import { URI } from 'vs/base/common/uri';
import { IStorageService } from 'vs/platform/storage/common/storage';
import { AsyncDataTree } from 'vs/base/browser/ui/tree/asyncDataTree';
import { AbstractTree } from 'vs/base/browser/ui/tree/abstractTree';
import { ViewPaneContainer } from 'vs/workbench/browser/parts/views/viewPaneContainer';
import { IContextMenuService } from 'vs/platform/contextview/browser/contextView';
import { IExtensionService } from 'vs/workbench/services/extensions/common/extensions';
import { IWorkspaceContextService } from 'vs/platform/workspace/common/workspace';
import { IConfigurationService } from 'vs/platform/configuration/common/configuration';
import { PaneComposite } from 'vs/workbench/browser/panecomposite';
import { Event } from 'vs/base/common/event';

export abstract class Viewlet extends PaneComposite implements IViewlet {

	constructor(id: string,
		viewPaneContainer: ViewPaneContainer,
		@ITelemetryService telemetryService: ITelemetryService,
		@IStorageService protected storageService: IStorageService,
		@IInstantiationService protected instantiationService: IInstantiationService,
		@IThemeService themeService: IThemeService,
		@IContextMenuService protected contextMenuService: IContextMenuService,
		@IExtensionService protected extensionService: IExtensionService,
		@IWorkspaceContextService protected contextService: IWorkspaceContextService,
		@IWorkbenchLayoutService protected layoutService: IWorkbenchLayoutService,
		@IConfigurationService protected configurationService: IConfigurationService
	) {
		super(id, viewPaneContainer, telemetryService, storageService, instantiationService, themeService, contextMenuService, extensionService, contextService);
		this._register(Event.any(viewPaneContainer.onDidAddViews, viewPaneContainer.onDidRemoveViews, viewPaneContainer.onTitleAreaUpdate)(() => {
			// Update title area since there is no better way to update secondary actions
			this.updateTitleArea();
		}));
	}

	getContextMenuActions(): IAction[] {
		const parentActions = [...super.getContextMenuActions()];
		if (parentActions.length) {
			parentActions.push(new Separator());
		}

		const toggleSidebarPositionAction = new ToggleSidebarPositionAction(ToggleSidebarPositionAction.ID, ToggleSidebarPositionAction.getLabel(this.layoutService), this.layoutService, this.configurationService);
		return [...parentActions, toggleSidebarPositionAction,
		<IAction>{
			id: ToggleSidebarVisibilityAction.ID,
			label: nls.localize('compositePart.hideSideBarLabel', "Hide Side Bar"),
			enabled: true,
			run: () => this.layoutService.setSideBarHidden(true)
		}];
	}

	getSecondaryActions(): IAction[] {
		const viewVisibilityActions = this.viewPaneContainer.getViewsVisibilityActions();
		const secondaryActions = this.viewPaneContainer.getSecondaryActions();
		if (viewVisibilityActions.length <= 1 || viewVisibilityActions.every(({ enabled }) => !enabled)) {
			return secondaryActions;
		}

		if (secondaryActions.length === 0) {
			return viewVisibilityActions;
		}

		return [
<<<<<<< HEAD
			new SubmenuAction('workbench.views', nls.localize('views', "Views"), viewSecondaryActions),
=======
			new ContextSubMenu(nls.localize('views', "Views"), viewVisibilityActions),
>>>>>>> b75198c7
			new Separator(),
			...secondaryActions
		];
	}
}

/**
 * A viewlet descriptor is a leightweight descriptor of a viewlet in the workbench.
 */
export class ViewletDescriptor extends CompositeDescriptor<Viewlet> {

	static create<Services extends BrandedService[]>(
		ctor: { new(...services: Services): Viewlet },
		id: string,
		name: string,
		cssClass?: string,
		order?: number,
		requestedIndex?: number,
		iconUrl?: URI
	): ViewletDescriptor {

		return new ViewletDescriptor(ctor as IConstructorSignature0<Viewlet>, id, name, cssClass, order, requestedIndex, iconUrl);
	}

	private constructor(
		ctor: IConstructorSignature0<Viewlet>,
		id: string,
		name: string,
		cssClass?: string,
		order?: number,
		requestedIndex?: number,
		readonly iconUrl?: URI
	) {
		super(ctor, id, name, cssClass, order, requestedIndex, id);
	}
}

export const Extensions = {
	Viewlets: 'workbench.contributions.viewlets'
};

export class ViewletRegistry extends CompositeRegistry<Viewlet> {

	/**
	 * Registers a viewlet to the platform.
	 */
	registerViewlet(descriptor: ViewletDescriptor): void {
		super.registerComposite(descriptor);
	}

	/**
	 * Deregisters a viewlet to the platform.
	 */
	deregisterViewlet(id: string): void {
		super.deregisterComposite(id);
	}

	/**
	 * Returns the viewlet descriptor for the given id or null if none.
	 */
	getViewlet(id: string): ViewletDescriptor {
		return this.getComposite(id) as ViewletDescriptor;
	}

	/**
	 * Returns an array of registered viewlets known to the platform.
	 */
	getViewlets(): ViewletDescriptor[] {
		return this.getComposites() as ViewletDescriptor[];
	}

}

Registry.add(Extensions.Viewlets, new ViewletRegistry());

/**
 * A reusable action to show a viewlet with a specific id.
 */
export class ShowViewletAction extends Action {

	constructor(
		id: string,
		name: string,
		private readonly viewletId: string,
		@IViewletService protected viewletService: IViewletService,
		@IEditorGroupsService private readonly editorGroupService: IEditorGroupsService,
		@IWorkbenchLayoutService private readonly layoutService: IWorkbenchLayoutService
	) {
		super(id, name);
	}

	async run(): Promise<void> {

		// Pass focus to viewlet if not open or focused
		if (this.otherViewletShowing() || !this.sidebarHasFocus()) {
			await this.viewletService.openViewlet(this.viewletId, true);
			return;
		}

		// Otherwise pass focus to editor group
		this.editorGroupService.activeGroup.focus();
	}

	private otherViewletShowing(): boolean {
		const activeViewlet = this.viewletService.getActiveViewlet();

		return !activeViewlet || activeViewlet.getId() !== this.viewletId;
	}

	private sidebarHasFocus(): boolean {
		const activeViewlet = this.viewletService.getActiveViewlet();
		const activeElement = document.activeElement;
		const sidebarPart = this.layoutService.getContainer(Parts.SIDEBAR_PART);

		return !!(activeViewlet && activeElement && sidebarPart && DOM.isAncestor(activeElement, sidebarPart));
	}
}

export class CollapseAction extends Action {
	// We need a tree getter because the action is sometimes instantiated too early
	constructor(treeGetter: () => AsyncDataTree<any, any, any> | AbstractTree<any, any, any>, enabled: boolean, clazz?: string) {
		super('workbench.action.collapse', nls.localize('collapse', "Collapse All"), clazz, enabled, async () => {
			const tree = treeGetter();
			tree.collapseAll();
		});
	}
}<|MERGE_RESOLUTION|>--- conflicted
+++ resolved
@@ -77,11 +77,7 @@
 		}
 
 		return [
-<<<<<<< HEAD
-			new SubmenuAction('workbench.views', nls.localize('views', "Views"), viewSecondaryActions),
-=======
-			new ContextSubMenu(nls.localize('views', "Views"), viewVisibilityActions),
->>>>>>> b75198c7
+			new SubmenuAction('workbench.views', nls.localize('views', "Views"), viewVisibilityActions),
 			new Separator(),
 			...secondaryActions
 		];
