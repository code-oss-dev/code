--- conflicted
+++ resolved
@@ -868,12 +868,8 @@
 
 	public _serviceBrand: any;
 
-<<<<<<< HEAD
-	onDidChangeFocus: Event<boolean>;
-	onDidChangeMaximize: Event<boolean>;
-=======
 	onDidChangeFocus: Event<boolean> = new Emitter<boolean>().event;
->>>>>>> b7af8197
+	onDidChangeMaximize: Event<boolean> = new Emitter<boolean>().event;
 
 	isFocused(): TPromise<boolean> {
 		return TPromise.as(false);
