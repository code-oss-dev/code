/*---------------------------------------------------------------------------------------------
 *  Copyright (c) Microsoft Corporation. All rights reserved.
 *  Licensed under the MIT License. See License.txt in the project root for license information.
 *--------------------------------------------------------------------------------------------*/

import { basename } from 'vs/base/common/path';
import * as Json from 'vs/base/common/json';
import { Color } from 'vs/base/common/color';
import { ExtensionData, ITokenColorCustomizations, ITextMateThemingRule, IColorTheme, IColorMap, IThemeExtensionPoint, VS_LIGHT_THEME, VS_HC_THEME, IColorCustomizations, IExperimentalTokenStyleCustomizations, ITokenColorizationSetting } from 'vs/workbench/services/themes/common/workbenchThemeService';
import { convertSettings } from 'vs/workbench/services/themes/common/themeCompatibility';
import * as nls from 'vs/nls';
import * as types from 'vs/base/common/types';
import * as objects from 'vs/base/common/objects';
import * as resources from 'vs/base/common/resources';
import { Extensions as ColorRegistryExtensions, IColorRegistry, ColorIdentifier, editorBackground, editorForeground } from 'vs/platform/theme/common/colorRegistry';
import { ThemeType } from 'vs/platform/theme/common/themeService';
import { Registry } from 'vs/platform/registry/common/platform';
import { getParseErrorMessage } from 'vs/base/common/jsonErrorMessages';
import { URI } from 'vs/base/common/uri';
import { parse as parsePList } from 'vs/workbench/services/themes/common/plistParser';
import { startsWith } from 'vs/base/common/strings';
import { TokenStyle, TokenClassification, ProbeScope, TokenStylingRule, getTokenClassificationRegistry, TokenStyleValue, matchTokenStylingRule } from 'vs/platform/theme/common/tokenClassificationRegistry';
import { MatcherWithPriority, Matcher, createMatchers } from 'vs/workbench/services/themes/common/textMateScopeMatcher';
import { IExtensionResourceLoaderService } from 'vs/workbench/services/extensionResourceLoader/common/extensionResourceLoader';
import { FontStyle, ColorId, MetadataConsts } from 'vs/editor/common/modes';

let colorRegistry = Registry.as<IColorRegistry>(ColorRegistryExtensions.ColorContribution);

let tokenClassificationRegistry = getTokenClassificationRegistry();

const tokenGroupToScopesMap = {
	comments: ['comment', 'punctuation.definition.comment'],
	strings: ['string'],
	keywords: ['keyword - keyword.operator', 'keyword.control', 'storage', 'storage.type'],
	numbers: ['constant.numeric'],
	types: ['entity.name.type', 'entity.name.class', 'support.type', 'support.class'],
	functions: ['entity.name.function', 'support.function'],
	variables: ['variable', 'entity.name.variable']
};


export class ColorThemeData implements IColorTheme {

	id: string;
	label: string;
	settingsId: string;
	description?: string;
	isLoaded: boolean;
	location?: URI;
	watch?: boolean;
	extensionData?: ExtensionData;

	private themeTokenColors: ITextMateThemingRule[] = [];
	private customTokenColors: ITextMateThemingRule[] = [];
	private colorMap: IColorMap = {};
	private customColorMap: IColorMap = {};

	private tokenStylingRules: TokenStylingRule[] | undefined = undefined; // undefined if the theme has no tokenStylingRules section
	private customTokenStylingRules: TokenStylingRule[] = [];

	private themeTokenScopeMatchers: Matcher<ProbeScope>[] | undefined;
	private customTokenScopeMatchers: Matcher<ProbeScope>[] | undefined;

	private textMateThemingRules: ITextMateThemingRule[] | undefined = undefined; // created on demand
	private tokenColorIndex: TokenColorIndex | undefined = undefined; // created on demand

	private constructor(id: string, label: string, settingsId: string) {
		this.id = id;
		this.label = label;
		this.settingsId = settingsId;
		this.isLoaded = false;
	}

	get tokenColors(): ITextMateThemingRule[] {
		if (!this.textMateThemingRules) {
			const result: ITextMateThemingRule[] = [];

			// the default rule (scope empty) is always the first rule. Ignore all other default rules.
			const foreground = this.getColor(editorForeground) || this.getDefault(editorForeground)!;
			const background = this.getColor(editorBackground) || this.getDefault(editorBackground)!;
			result.push({
				settings: {
					foreground: Color.Format.CSS.formatHexA(foreground, true),
					background: Color.Format.CSS.formatHexA(background, true)
				}
			});

			let hasDefaultTokens = false;

			function addRule(rule: ITextMateThemingRule) {
				if (rule.scope && rule.settings) {
					if (rule.scope === 'token.info-token') {
						hasDefaultTokens = true;
					}
					result.push(rule);
				}
			}

			this.themeTokenColors.forEach(addRule);
			// Add the custom colors after the theme colors
			// so that they will override them
			this.customTokenColors.forEach(addRule);

			if (!hasDefaultTokens) {
				defaultThemeColors[this.type].forEach(addRule);
			}
			this.textMateThemingRules = result;
		}
		return this.textMateThemingRules;
	}

	public getColor(colorId: ColorIdentifier, useDefault?: boolean): Color | undefined {
		let color: Color | undefined = this.customColorMap[colorId];
		if (color) {
			return color;
		}
		color = this.colorMap[colorId];
		if (useDefault !== false && types.isUndefined(color)) {
			color = this.getDefault(colorId);
		}
		return color;
	}

	public getTokenStyle(classification: TokenClassification, useDefault?: boolean): TokenStyle | undefined {
		let result: any = {
			foreground: undefined,
			bold: undefined,
			underline: undefined,
			italic: undefined
		};
		let score = {
			foreground: -1,
			bold: -1,
			underline: -1,
			italic: -1
		};

		function _processStyle(matchScore: number, style: TokenStyle) {
			if (style.foreground && score.foreground <= matchScore) {
				score.foreground = matchScore;
				result.foreground = style.foreground;
			}
			for (let p of ['bold', 'underline', 'italic']) {
				const property = p as keyof TokenStyle;
				const info = style[property];
				if (info !== undefined) {
					if (score[property] <= matchScore) {
						score[property] = matchScore;
						result[property] = info;
					}
				}
			}
		}
		if (this.tokenStylingRules === undefined) {
			for (const rule of tokenClassificationRegistry.getTokenStylingDefaultRules()) {
				const matchScore = matchTokenStylingRule(rule, classification);
				if (matchScore >= 0) {
					let style = this.resolveScopes(rule.defaults.scopesToProbe);
					if (!style && useDefault !== false) {
						style = this.resolveTokenStyleValue(rule.defaults[this.type]);
					}
					if (style) {
						_processStyle(matchScore, style);
					}
				}
			}
		} else {
			for (const rule of this.tokenStylingRules) {
				const matchScore = matchTokenStylingRule(rule, classification);
				if (matchScore >= 0) {
					_processStyle(matchScore, rule.value);
				}
			}
		}
		for (const rule of this.customTokenStylingRules) {
			const matchScore = matchTokenStylingRule(rule, classification);
			if (matchScore >= 0) {
				_processStyle(matchScore, rule.value);
			}
		}
		return TokenStyle.fromData(result);

	}

	/**
	 * @param tokenStyleValue Resolve a tokenStyleValue in the context of a theme
	 */
	private resolveTokenStyleValue(tokenStyleValue: TokenStyleValue | null): TokenStyle | undefined {
		if (tokenStyleValue === null) {
			return undefined;
		} else if (typeof tokenStyleValue === 'string') {
			const classification = tokenClassificationRegistry.getTokenClassificationFromString(tokenStyleValue);
			if (classification) {
				return this.getTokenStyle(classification);
			}
		} else if (typeof tokenStyleValue === 'object') {
			return tokenStyleValue;
		}
		return undefined;
	}

	private getTokenColorIndex(): TokenColorIndex {
		// collect all colors that tokens can have
		if (!this.tokenColorIndex) {
			const index = new TokenColorIndex();
			this.tokenColors.forEach(rule => {
				index.add(rule.settings.foreground);
				index.add(rule.settings.background);
			});

			if (this.tokenStylingRules) {
				this.tokenStylingRules.forEach(r => index.add(r.value.foreground));
			} else {
				tokenClassificationRegistry.getTokenStylingDefaultRules().forEach(r => {
					const defaultColor = r.defaults[this.type];
					if (defaultColor && typeof defaultColor === 'object') {
						index.add(defaultColor.foreground);
					}
				});
			}
			this.customTokenStylingRules.forEach(r => index.add(r.value.foreground));

			this.tokenColorIndex = index;
		}
		return this.tokenColorIndex;
	}

	public get tokenColorMap(): string[] {
		return this.getTokenColorIndex().asArray();
	}

	public getTokenStyleMetadata(classification: TokenClassification, useDefault?: boolean): number {
		const style = this.getTokenStyle(classification, useDefault);
		let fontStyle = FontStyle.None;
		let foreground = 0;
		if (style) {
			if (style.bold) {
				fontStyle |= FontStyle.Bold;
			}
			if (style.underline) {
				fontStyle |= FontStyle.Underline;
			}
			if (style.italic) {
				fontStyle |= FontStyle.Italic;
			}
			foreground = this.getTokenColorIndex().get(style.foreground);
		}
		return toMetadata(fontStyle, foreground, 0);
	}

	public getDefault(colorId: ColorIdentifier): Color | undefined {
		return colorRegistry.resolveDefaultColor(colorId, this);
	}

	public resolveScopes(scopes: ProbeScope[]): TokenStyle | undefined {

		if (!this.themeTokenScopeMatchers) {
			this.themeTokenScopeMatchers = this.themeTokenColors.map(getScopeMatcher);
		}
		if (!this.customTokenScopeMatchers) {
			this.customTokenScopeMatchers = this.customTokenColors.map(getScopeMatcher);
		}

		for (let scope of scopes) {
			let foreground: string | undefined = undefined;
			let fontStyle: string | undefined = undefined;
			let foregroundScore = -1;
			let fontStyleScore = -1;

			function findTokenStyleForScopeInScopes(scopeMatchers: Matcher<ProbeScope>[], tokenColors: ITextMateThemingRule[]) {
				for (let i = 0; i < scopeMatchers.length; i++) {
					const score = scopeMatchers[i](scope);
					if (score >= 0) {
						const settings = tokenColors[i].settings;
						if (score >= foregroundScore && settings.foreground) {
							foreground = settings.foreground;
						}
						if (score >= fontStyleScore && types.isString(settings.fontStyle)) {
							fontStyle = settings.fontStyle;
						}
					}
				}
			}
			findTokenStyleForScopeInScopes(this.themeTokenScopeMatchers, this.themeTokenColors);
			findTokenStyleForScopeInScopes(this.customTokenScopeMatchers, this.customTokenColors);
			if (foreground !== undefined || fontStyle !== undefined) {
				return getTokenStyle(foreground, fontStyle);
			}
		}
		return undefined;
	}

	public defines(colorId: ColorIdentifier): boolean {
		return this.customColorMap.hasOwnProperty(colorId) || this.colorMap.hasOwnProperty(colorId);
	}

	public setCustomColors(colors: IColorCustomizations) {
		this.customColorMap = {};
		this.overwriteCustomColors(colors);

		const themeSpecificColors = colors[`[${this.settingsId}]`] as IColorCustomizations;
		if (types.isObject(themeSpecificColors)) {
			this.overwriteCustomColors(themeSpecificColors);
		}

		this.tokenColorIndex = undefined;
		this.textMateThemingRules = undefined;
<<<<<<< HEAD
=======
		this.customTokenScopeMatchers = undefined;
>>>>>>> ba71ac21
	}

	private overwriteCustomColors(colors: IColorCustomizations) {
		for (let id in colors) {
			let colorVal = colors[id];
			if (typeof colorVal === 'string') {
				this.customColorMap[id] = Color.fromHex(colorVal);
			}
		}
	}

	public setCustomTokenColors(customTokenColors: ITokenColorCustomizations) {
		this.customTokenColors = [];

		// first add the non-theme specific settings
		this.addCustomTokenColors(customTokenColors);

		// append theme specific settings. Last rules will win.
		const themeSpecificTokenColors = customTokenColors[`[${this.settingsId}]`] as ITokenColorCustomizations;
		if (types.isObject(themeSpecificTokenColors)) {
			this.addCustomTokenColors(themeSpecificTokenColors);
		}

		this.tokenColorIndex = undefined;
		this.textMateThemingRules = undefined;
<<<<<<< HEAD
=======
		this.customTokenScopeMatchers = undefined;
>>>>>>> ba71ac21
	}

	public setCustomTokenStyleRules(tokenStylingRules: IExperimentalTokenStyleCustomizations) {
		this.tokenStylingRules = [];
		readCustomTokenStyleRules(tokenStylingRules, this.tokenStylingRules);

		const themeSpecificColors = tokenStylingRules[`[${this.settingsId}]`] as IExperimentalTokenStyleCustomizations;
		if (types.isObject(themeSpecificColors)) {
			readCustomTokenStyleRules(themeSpecificColors, this.tokenStylingRules);
		}

		this.tokenColorIndex = undefined;
		this.textMateThemingRules = undefined;
	}

	private addCustomTokenColors(customTokenColors: ITokenColorCustomizations) {
		// Put the general customizations such as comments, strings, etc. first so that
		// they can be overridden by specific customizations like "string.interpolated"
		for (let tokenGroup in tokenGroupToScopesMap) {
			const group = <keyof typeof tokenGroupToScopesMap>tokenGroup; // TS doesn't type 'tokenGroup' properly
			let value = customTokenColors[group];
			if (value) {
				let settings = typeof value === 'string' ? { foreground: value } : value;
				let scopes = tokenGroupToScopesMap[group];
				for (let scope of scopes) {
					this.customTokenColors.push({ scope, settings });
				}
			}
		}

		// specific customizations
		if (Array.isArray(customTokenColors.textMateRules)) {
			for (let rule of customTokenColors.textMateRules) {
				if (rule.scope && rule.settings) {
					this.customTokenColors.push(rule);
				}
			}
		}
	}

	public ensureLoaded(extensionResourceLoaderService: IExtensionResourceLoaderService): Promise<void> {
		return !this.isLoaded ? this.load(extensionResourceLoaderService) : Promise.resolve(undefined);
	}

	public reload(extensionResourceLoaderService: IExtensionResourceLoaderService): Promise<void> {
		return this.load(extensionResourceLoaderService);
	}

	private load(extensionResourceLoaderService: IExtensionResourceLoaderService): Promise<void> {
		if (!this.location) {
			return Promise.resolve(undefined);
		}
		this.themeTokenColors = [];
<<<<<<< HEAD
		this.themeTokenScopeMatchers = undefined;
		this.tokenColorIndex = undefined;
		this.textMateThemingRules = undefined;
=======
		this.clearCaches();
>>>>>>> ba71ac21

		const result = {
			colors: {},
			textMateRules: [],
			stylingRules: undefined
		};
		return _loadColorTheme(extensionResourceLoaderService, this.location, result).then(_ => {
			this.isLoaded = true;
			this.tokenStylingRules = result.stylingRules;
			this.colorMap = result.colors;
			this.themeTokenColors = result.textMateRules;
		});
	}

	public clearCaches() {
		this.tokenColorIndex = undefined;
		this.textMateThemingRules = undefined;
		this.themeTokenScopeMatchers = undefined;
		this.customTokenScopeMatchers = undefined;
	}

	toStorageData() {
		let colorMapData: { [key: string]: string } = {};
		for (let key in this.colorMap) {
			colorMapData[key] = Color.Format.CSS.formatHexA(this.colorMap[key], true);
		}
		// no need to persist custom colors, they will be taken from the settings
		return JSON.stringify({
			id: this.id,
			label: this.label,
			settingsId: this.settingsId,
			selector: this.id.split(' ').join('.'), // to not break old clients
			themeTokenColors: this.themeTokenColors,
			extensionData: this.extensionData,
			colorMap: colorMapData,
			watch: this.watch
		});
	}

	hasEqualData(other: ColorThemeData) {
		return objects.equals(this.colorMap, other.colorMap) && objects.equals(this.themeTokenColors, other.themeTokenColors);
	}

	get baseTheme(): string {
		return this.id.split(' ')[0];
	}

	get type(): ThemeType {
		switch (this.baseTheme) {
			case VS_LIGHT_THEME: return 'light';
			case VS_HC_THEME: return 'hc';
			default: return 'dark';
		}
	}

	// constructors

	static createUnloadedTheme(id: string): ColorThemeData {
		let themeData = new ColorThemeData(id, '', '__' + id);
		themeData.isLoaded = false;
		themeData.themeTokenColors = [];
		themeData.watch = false;
		return themeData;
	}

	static createLoadedEmptyTheme(id: string, settingsId: string): ColorThemeData {
		let themeData = new ColorThemeData(id, '', settingsId);
		themeData.isLoaded = true;
		themeData.themeTokenColors = [];
		themeData.watch = false;
		return themeData;
	}

	static fromStorageData(input: string): ColorThemeData | undefined {
		try {
			let data = JSON.parse(input);
			let theme = new ColorThemeData('', '', '');
			for (let key in data) {
				switch (key) {
					case 'colorMap':
						let colorMapData = data[key];
						for (let id in colorMapData) {
							theme.colorMap[id] = Color.fromHex(colorMapData[id]);
						}
						break;
					case 'themeTokenColors':
					case 'id': case 'label': case 'settingsId': case 'extensionData': case 'watch':
						(theme as any)[key] = data[key];
						break;
				}
			}
			if (!theme.id || !theme.settingsId) {
				return undefined;
			}
			return theme;
		} catch (e) {
			return undefined;
		}
	}

	static fromExtensionTheme(theme: IThemeExtensionPoint, colorThemeLocation: URI, extensionData: ExtensionData): ColorThemeData {
		const baseTheme: string = theme['uiTheme'] || 'vs-dark';
		const themeSelector = toCSSSelector(extensionData.extensionId, theme.path);
		const id = `${baseTheme} ${themeSelector}`;
		const label = theme.label || basename(theme.path);
		const settingsId = theme.id || label;
		const themeData = new ColorThemeData(id, label, settingsId);
		themeData.description = theme.description;
		themeData.watch = theme._watch === true;
		themeData.location = colorThemeLocation;
		themeData.extensionData = extensionData;
		themeData.isLoaded = false;
		return themeData;
	}
}

function toCSSSelector(extensionId: string, path: string) {
	if (startsWith(path, './')) {
		path = path.substr(2);
	}
	let str = `${extensionId}-${path}`;

	//remove all characters that are not allowed in css
	str = str.replace(/[^_\-a-zA-Z0-9]/g, '-');
	if (str.charAt(0).match(/[0-9\-]/)) {
		str = '_' + str;
	}
	return str;
}

function _loadColorTheme(extensionResourceLoaderService: IExtensionResourceLoaderService, themeLocation: URI, result: { textMateRules: ITextMateThemingRule[], colors: IColorMap, stylingRules: TokenStylingRule[] | undefined }): Promise<any> {
	if (resources.extname(themeLocation) === '.json') {
		return extensionResourceLoaderService.readExtensionResource(themeLocation).then(content => {
			let errors: Json.ParseError[] = [];
			let contentValue = Json.parse(content, errors);
			if (errors.length > 0) {
				return Promise.reject(new Error(nls.localize('error.cannotparsejson', "Problems parsing JSON theme file: {0}", errors.map(e => getParseErrorMessage(e.error)).join(', '))));
			} else if (Json.getNodeType(contentValue) !== 'object') {
				return Promise.reject(new Error(nls.localize('error.invalidformat', "Invalid format for JSON theme file: Object expected.")));
			}
			let includeCompletes: Promise<any> = Promise.resolve(null);
			if (contentValue.include) {
				includeCompletes = _loadColorTheme(extensionResourceLoaderService, resources.joinPath(resources.dirname(themeLocation), contentValue.include), result);
			}
			return includeCompletes.then(_ => {
				if (Array.isArray(contentValue.settings)) {
					convertSettings(contentValue.settings, result);
					return null;
				}
				let colors = contentValue.colors;
				if (colors) {
					if (typeof colors !== 'object') {
						return Promise.reject(new Error(nls.localize({ key: 'error.invalidformat.colors', comment: ['{0} will be replaced by a path. Values in quotes should not be translated.'] }, "Problem parsing color theme file: {0}. Property 'colors' is not of type 'object'.", themeLocation.toString())));
					}
					// new JSON color themes format
					for (let colorId in colors) {
						let colorHex = colors[colorId];
						if (typeof colorHex === 'string') { // ignore colors tht are null
							result.colors[colorId] = Color.fromHex(colors[colorId]);
						}
					}
				}
				let tokenColors = contentValue.tokenColors;
				if (tokenColors) {
					if (Array.isArray(tokenColors)) {
						result.textMateRules.push(...tokenColors);
						return null;
					} else if (typeof tokenColors === 'string') {
						return _loadSyntaxTokens(extensionResourceLoaderService, resources.joinPath(resources.dirname(themeLocation), tokenColors), result);
					} else {
						return Promise.reject(new Error(nls.localize({ key: 'error.invalidformat.tokenColors', comment: ['{0} will be replaced by a path. Values in quotes should not be translated.'] }, "Problem parsing color theme file: {0}. Property 'tokenColors' should be either an array specifying colors or a path to a TextMate theme file", themeLocation.toString())));
					}
				}
				let tokenStylingRules = contentValue.tokenStylingRules;
				if (tokenStylingRules && typeof tokenStylingRules === 'object') {
					result.stylingRules = readCustomTokenStyleRules(tokenStylingRules, result.stylingRules);
				}
				return null;
			});
		});
	} else {
		return _loadSyntaxTokens(extensionResourceLoaderService, themeLocation, result);
	}
}

function _loadSyntaxTokens(extensionResourceLoaderService: IExtensionResourceLoaderService, themeLocation: URI, result: { textMateRules: ITextMateThemingRule[], colors: IColorMap }): Promise<any> {
	return extensionResourceLoaderService.readExtensionResource(themeLocation).then(content => {
		try {
			let contentValue = parsePList(content);
			let settings: ITextMateThemingRule[] = contentValue.settings;
			if (!Array.isArray(settings)) {
				return Promise.reject(new Error(nls.localize('error.plist.invalidformat', "Problem parsing tmTheme file: {0}. 'settings' is not array.")));
			}
			convertSettings(settings, result);
			return Promise.resolve(null);
		} catch (e) {
			return Promise.reject(new Error(nls.localize('error.cannotparse', "Problems parsing tmTheme file: {0}", e.message)));
		}
	}, error => {
		return Promise.reject(new Error(nls.localize('error.cannotload', "Problems loading tmTheme file {0}: {1}", themeLocation.toString(), error.message)));
	});
}

let defaultThemeColors: { [baseTheme: string]: ITextMateThemingRule[] } = {
	'light': [
		{ scope: 'token.info-token', settings: { foreground: '#316bcd' } },
		{ scope: 'token.warn-token', settings: { foreground: '#cd9731' } },
		{ scope: 'token.error-token', settings: { foreground: '#cd3131' } },
		{ scope: 'token.debug-token', settings: { foreground: '#800080' } }
	],
	'dark': [
		{ scope: 'token.info-token', settings: { foreground: '#6796e6' } },
		{ scope: 'token.warn-token', settings: { foreground: '#cd9731' } },
		{ scope: 'token.error-token', settings: { foreground: '#f44747' } },
		{ scope: 'token.debug-token', settings: { foreground: '#b267e6' } }
	],
	'hc': [
		{ scope: 'token.info-token', settings: { foreground: '#6796e6' } },
		{ scope: 'token.warn-token', settings: { foreground: '#008000' } },
		{ scope: 'token.error-token', settings: { foreground: '#FF0000' } },
		{ scope: 'token.debug-token', settings: { foreground: '#b267e6' } }
	],
};

const noMatch = (_scope: ProbeScope) => -1;

function nameMatcher(identifers: string[], scope: ProbeScope): number {
	function findInIdents(s: string, lastIndent: number): number {
		for (let i = lastIndent - 1; i >= 0; i--) {
			if (scopesAreMatching(s, identifers[i])) {
				return i;
			}
		}
		return -1;
	}
	if (scope.length < identifers.length) {
		return -1;
	}
	let lastScopeIndex = scope.length - 1;
	let lastIdentifierIndex = findInIdents(scope[lastScopeIndex--], identifers.length);
	if (lastIdentifierIndex >= 0) {
		const score = (lastIdentifierIndex + 1) * 0x10000 + scope.length;
		while (lastScopeIndex >= 0) {
			lastIdentifierIndex = findInIdents(scope[lastScopeIndex--], lastIdentifierIndex);
			if (lastIdentifierIndex === -1) {
				return -1;
			}
		}
		return score;
	}
	return -1;
}


function scopesAreMatching(thisScopeName: string, scopeName: string): boolean {
	if (!thisScopeName) {
		return false;
	}
	if (thisScopeName === scopeName) {
		return true;
	}
	const len = scopeName.length;
	return thisScopeName.length > len && thisScopeName.substr(0, len) === scopeName && thisScopeName[len] === '.';
}

function getScopeMatcher(rule: ITextMateThemingRule): Matcher<ProbeScope> {
	const ruleScope = rule.scope;
	if (!ruleScope || !rule.settings) {
		return noMatch;
	}
	const matchers: MatcherWithPriority<ProbeScope>[] = [];
	if (Array.isArray(ruleScope)) {
		for (let rs of ruleScope) {
			createMatchers(rs, nameMatcher, matchers);
		}
	} else {
		createMatchers(ruleScope, nameMatcher, matchers);
	}

	if (matchers.length === 0) {
		return noMatch;
	}
	return (scope: ProbeScope) => {
		let max = matchers[0].matcher(scope);
		for (let i = 1; i < matchers.length; i++) {
			max = Math.max(max, matchers[i].matcher(scope));
		}
		return max;
	};
}

function getTokenStyle(foreground: string | undefined, fontStyle: string | undefined): TokenStyle {
	let foregroundColor = undefined;
	if (foreground !== undefined) {
		foregroundColor = Color.fromHex(foreground);
	}
	let bold, underline, italic;
	if (fontStyle !== undefined) {
		fontStyle = fontStyle.trim();
		if (fontStyle.length === 0) {
			bold = italic = underline = false;
		} else {
			const expression = /-?italic|-?bold|-?underline/g;
			let match;
			while ((match = expression.exec(fontStyle))) {
				switch (match[0]) {
					case 'bold': bold = true; break;
					case '-bold': bold = false; break;
					case 'italic': italic = true; break;
					case '-italic': italic = false; break;
					case 'underline': underline = true; break;
					case '-underline': underline = false; break;
				}
			}
		}
	}
	return new TokenStyle(foregroundColor, bold, underline, italic);

}

function readCustomTokenStyleRules(tokenStylingRuleSection: IExperimentalTokenStyleCustomizations, result: TokenStylingRule[] = []) {
	for (let key in tokenStylingRuleSection) {
		if (key[0] !== '[') {
			const classification = tokenClassificationRegistry.getTokenClassificationFromString(key);
			if (classification) {
				const settings = tokenStylingRuleSection[key];
				let style: TokenStyle | undefined;
				if (typeof settings === 'string') {
					style = getTokenStyle(settings, undefined);
				} else if (isTokenColorizationSetting(settings)) {
					style = getTokenStyle(settings.foreground, settings.fontStyle);
				}
				if (style) {
					result.push(tokenClassificationRegistry.getTokenStylingRule(classification, style));
				}
			}
		}
	}
	return result;
}

function isTokenColorizationSetting(style: any): style is ITokenColorizationSetting {
	return style && (style.foreground || style.fontStyle);
}


class TokenColorIndex {

	private _lastColorId: number;
	private _id2color: string[];
	private _color2id: { [color: string]: number; };

	constructor() {
		this._lastColorId = 0;
		this._id2color = [];
		this._color2id = Object.create(null);
	}

	public add(color: string | Color | undefined | null): number {
		if (color === null || color === undefined) {
			return 0;
		}
		color = normalizeColorForIndex(color);

		let value = this._color2id[color];
		if (value) {
			return value;
		}
		value = ++this._lastColorId;
		this._color2id[color] = value;
		this._id2color[value] = color;
		return value;
	}

	public get(color: string | Color | undefined): number {
		if (color === undefined) {
			return 0;
		}
		color = normalizeColorForIndex(color);
		let value = this._color2id[color];
		if (value) {
			return value;
		}
		console.log(`Color ${color} not in index.`);
		return 0;
	}

	public asArray(): string[] {
		return this._id2color.slice(0);
	}

}

function normalizeColorForIndex(color: string | Color): string {
	if (typeof color !== 'string') {
		color = Color.Format.CSS.formatHexA(color, true);
	}
	return color.toUpperCase();
}

function toMetadata(fontStyle: FontStyle, foreground: ColorId | number, background: ColorId | number) {
	const fontStyleBits = fontStyle << MetadataConsts.FONT_STYLE_OFFSET;
	const foregroundBits = foreground << MetadataConsts.FOREGROUND_OFFSET;
	const backgroundBits = background << MetadataConsts.BACKGROUND_OFFSET;
	if ((fontStyleBits & MetadataConsts.FONT_STYLE_MASK) !== fontStyleBits) {
		console.log(`Can not express fontStyle ${fontStyle} in metadata`);
	}
	if ((backgroundBits & MetadataConsts.BACKGROUND_MASK) !== backgroundBits) {
		console.log(`Can not express background ${background} in metadata`);
	}
	if ((foregroundBits & MetadataConsts.FOREGROUND_MASK) !== foregroundBits) {
		console.log(`Can not express foreground ${foreground} in metadata`);
	}
	return (fontStyleBits | foregroundBits | backgroundBits) >>> 0;
}<|MERGE_RESOLUTION|>--- conflicted
+++ resolved
@@ -305,10 +305,7 @@
 
 		this.tokenColorIndex = undefined;
 		this.textMateThemingRules = undefined;
-<<<<<<< HEAD
-=======
 		this.customTokenScopeMatchers = undefined;
->>>>>>> ba71ac21
 	}
 
 	private overwriteCustomColors(colors: IColorCustomizations) {
@@ -334,10 +331,7 @@
 
 		this.tokenColorIndex = undefined;
 		this.textMateThemingRules = undefined;
-<<<<<<< HEAD
-=======
 		this.customTokenScopeMatchers = undefined;
->>>>>>> ba71ac21
 	}
 
 	public setCustomTokenStyleRules(tokenStylingRules: IExperimentalTokenStyleCustomizations) {
@@ -391,13 +385,7 @@
 			return Promise.resolve(undefined);
 		}
 		this.themeTokenColors = [];
-<<<<<<< HEAD
-		this.themeTokenScopeMatchers = undefined;
-		this.tokenColorIndex = undefined;
-		this.textMateThemingRules = undefined;
-=======
 		this.clearCaches();
->>>>>>> ba71ac21
 
 		const result = {
 			colors: {},
