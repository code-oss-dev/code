--- conflicted
+++ resolved
@@ -142,11 +142,7 @@
 		const primary = [];
 		const secondary = [];
 		const result = { primary, secondary };
-<<<<<<< HEAD
-		fillInActions(menu, null, result, g => g === 'inline');
-=======
-		fillInActions(menu, { arg: resource.uri, shouldForwardArgs: true }, result, g => g === 'inline');
->>>>>>> e87dfb0b
+		fillInActions(menu, { shouldForwardArgs: true }, result, g => g === 'inline');
 
 		menu.dispose();
 		contextKeyService.dispose();
