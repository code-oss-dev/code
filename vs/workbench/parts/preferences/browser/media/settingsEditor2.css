/*---------------------------------------------------------------------------------------------
 *  Copyright (c) Microsoft Corporation. All rights reserved.
 *  Licensed under the MIT License. See License.txt in the project root for license information.
 *--------------------------------------------------------------------------------------------*/

.editor-instance#workbench\.editor\.settings2:focus {
	outline: none;
}

.settings-editor {
	padding-top: 11px;
	padding-left: 5px;
	max-width: 1100px;
	margin: auto;
}

/* header styling */
.settings-editor > .settings-header {
	padding-left: 17px;
	padding-right: 11px;
	box-sizing: border-box;
	margin: auto;
}

.settings-editor > .settings-header > .settings-preview-header {
	margin-bottom: 5px;
}

.settings-editor > .settings-header > .settings-preview-header .settings-preview-label {
	opacity: .7;
}

.settings-editor > .settings-header > .settings-advanced-customization .open-settings-button,
.settings-editor > .settings-header > .settings-advanced-customization .open-settings-button:hover,
.settings-editor > .settings-header > .settings-advanced-customization .open-settings-button:active {
	padding: 0;
	text-decoration: underline;
	display: inline;
}

.settings-editor > .settings-header > .settings-advanced-customization {
	opacity: .7;
	margin-top: 8px;
}

.settings-editor > .settings-header > .settings-preview-header > .settings-preview-warning {
	text-align: right;
	text-transform: uppercase;
	background: rgba(136, 136, 136, 0.2);
	border-radius: 2px;
	font-size: 0.8em;
	padding: 0 3px;
	margin-right: 7px;
}

.settings-editor > .settings-header > .search-container {
	position: relative;
}

.settings-editor > .settings-header .search-container > .settings-search-input {
	vertical-align: middle;
}

.settings-editor > .settings-header .search-container > .settings-search-input > .monaco-inputbox {
	height: 30px;
	width: 100%;
}

.settings-editor > .settings-header .search-container > .settings-search-input > .monaco-inputbox .input {
	font-size: 14px;
	padding-left: 10px;
}

.settings-editor > .settings-header > .settings-header-controls {
	margin-top: 8px;
	height: 30px;
	display: flex;
}

.settings-editor > .settings-header .settings-tabs-widget > .monaco-action-bar .action-item:not(:first-child) .action-label {
	margin-left: 14px;
}

.settings-editor > .settings-header .settings-tabs-widget .monaco-action-bar .action-item .dropdown-icon {
	/** The tab widget container height is shorter than elsewhere, need to tweak this */
	padding-top: 3px;
}

.settings-editor > .settings-header > .settings-header-controls .settings-header-controls-right {
	margin-left: auto;
	padding-top: 3px;
	display: flex;
}

.settings-editor > .settings-header > .settings-header-controls .settings-header-controls-right #configured-only-checkbox {
	flex-shrink: 0;
}

.settings-editor > .settings-header > .settings-header-controls .settings-header-controls-right .configured-only-label {
	white-space: nowrap;
	margin-right: 10px;
	margin-left: 2px;
	opacity: 0.7;
}

.settings-editor > .settings-body {
	display: flex;
	margin: auto;
	max-width: 1100px;
	justify-content: space-between;
}

.settings-editor > .settings-body .settings-tree-container .monaco-tree::before {
	outline: none !important;
}

.settings-editor > .settings-body .settings-tree-container .monaco-tree-wrapper,
.settings-editor > .settings-body > .settings-tree-container .setting-measure-container {
	/** Allocate space for the scrollbar */
	width: calc(100% - 11px)
}


.settings-editor > .settings-body .settings-toc-container {
	width: 175px;
	margin-right: 5px;
}

.settings-editor > .settings-body .settings-toc-container.hidden {
	display: none;
}

.settings-editor.search-mode .settings-toc-container {
	display: none;
}

.settings-editor.search-mode > .settings-body .settings-tree-container {
	max-width: 1100px;
}

.settings-editor.narrow > .settings-body .settings-toc-container {
	display: none;
}

.settings-editor > .settings-body .settings-toc-container .monaco-tree-row .settings-toc-entry {
	overflow: hidden;
	text-overflow: ellipsis;
	line-height: 22px;
}

.settings-editor > .settings-body .settings-toc-container .monaco-tree-row .settings-toc-entry.no-results {
	opacity: 0.5;
}

.settings-editor > .settings-body .settings-tree-container {
	flex: 1;
	max-width: 875px;
	margin-right: 1px; /* So the item doesn't blend into the edge of the view container  */
	border-spacing: 0;
	border-collapse: separate;
	position: relative;
}

.settings-editor > .settings-body > .settings-tree-container .setting-item {
	padding-top: 11px;
	padding-bottom: 15px;
	box-sizing: border-box;
	cursor: default;
	white-space: normal;
	height: 100%;
}

.settings-editor > .settings-body > .settings-tree-container .setting-item .setting-item-title {
	white-space: nowrap;
	overflow: hidden;
	text-overflow: ellipsis;
}

.settings-editor > .settings-body > .settings-tree-container .setting-item .setting-item-title .setting-item-is-configured-label {
	font-style: italic;
	opacity: 0.8;
	margin-right: 7px;
}

.settings-editor > .settings-body > .settings-tree-container .setting-item .setting-item-title .setting-item-overrides {
	opacity: 0.5;
	font-style: italic;
}

.settings-editor > .settings-body > .settings-tree-container .setting-item .setting-item-label {
	margin-right: 7px;
}

.settings-editor > .settings-body > .settings-tree-container .setting-item .setting-item-label,
.settings-editor > .settings-body > .settings-tree-container .setting-item .setting-item-category {
	font-weight: bold;
}

.settings-editor > .settings-body > .settings-tree-container .setting-item .setting-item-category {
	opacity: 0.9;
}

.settings-editor > .settings-body > .settings-tree-container .setting-item .setting-item-description {
<<<<<<< HEAD
	opacity: 0.9;
=======
>>>>>>> 64de6c0a
	margin-top: 3px;
	overflow: hidden;
	text-overflow: ellipsis;
	height: 18px;
}

.settings-editor > .settings-body > .settings-tree-container .setting-item .setting-item-description * {
	margin: 0px;
}

.settings-editor > .settings-body > .settings-tree-container .setting-item .setting-item-description code {
	line-height: 15px; /** For some reason, this is needed, otherwise <code> will take up 20px height */
	font-family: Menlo, Monaco, Consolas, "Droid Sans Mono", "Courier New", monospace, "Droid Sans Fallback";
}

.settings-editor > .settings-body > .settings-tree-container .setting-measure-container.monaco-tree-row {
	position: absolute;
	visibility: hidden;
}

.settings-editor > .settings-body > .settings-tree-container .setting-item.is-expanded .setting-item-description,
.settings-editor > .settings-body > .settings-tree-container .setting-item.setting-measure-helper .setting-item-description {
	height: initial;
}

.settings-editor > .settings-body > .settings-tree-container .setting-item-bool .setting-item-value-description {
	display: flex;
}

.settings-editor > .settings-body > .settings-tree-container .setting-item-bool .setting-value-checkbox {
	height: 16px;
	width: 16px;
	border: 1px solid transparent;
	border-radius: 3px;
	margin-right: 4px;
	margin-left: 0px;
	margin-top: 4px;
	padding: 0px;
	background-size: 14px !important;
}

.vs .settings-editor > .settings-body > .settings-tree-container .setting-item-bool .setting-value-checkbox.checked {
	background: url('check.svg') center center no-repeat;
}

.vs-dark .settings-editor > .settings-body > .settings-tree-container .setting-item-bool .setting-value-checkbox.checked {
	background: url('check-inverse.svg') center center no-repeat;
}

.settings-editor > .settings-body > .settings-tree-container .setting-item .setting-item-value {
	margin-top: 7px;
	display: flex;
}

.settings-editor > .settings-body > .settings-tree-container .setting-item.setting-item-number .setting-item-value > .setting-item-control {
	min-width: 200px;
}

.settings-editor > .settings-body > .settings-tree-container .setting-item.setting-item-enum .setting-item-value > .setting-item-control,
.settings-editor > .settings-body > .settings-tree-container .setting-item.setting-item-text .setting-item-value > .setting-item-control {
	flex: 1;
	min-width: initial;
}

.settings-editor > .settings-body > .settings-tree-container .setting-item.setting-item-enum .setting-item-value > .setting-item-control > select {
	width: 100%;
}

.settings-editor > .settings-body > .settings-tree-container .setting-item .setting-item-value .edit-in-settings-button,
.settings-editor > .settings-body > .settings-tree-container .setting-item .setting-item-value .edit-in-settings-button:hover,
.settings-editor > .settings-body > .settings-tree-container .setting-item .setting-item-value .edit-in-settings-button:active {
	text-align: left;
	text-decoration: underline;
	padding-left: 0px;
}

.settings-editor > .settings-body > .settings-tree-container .setting-item .monaco-select-box {
	width: initial;
	font: inherit;
	height: 26px;
}

.settings-editor > .settings-body > .settings-tree-container .group-title,
.settings-editor > .settings-body > .settings-tree-container .setting-item {
	padding-left: 10px;
	padding-right: 10px;
}

.settings-editor > .settings-body > .settings-tree-container .group-title {
	cursor: default;
}

.settings-editor > .settings-body > .settings-tree-container .settings-group-title-label {
	margin: 0px;
	font-weight: bold;
}

.settings-editor > .settings-body > .settings-tree-container .settings-group-level-1 {
	padding-top: 23px;
	font-size: 24px;
}

.settings-editor > .settings-body > .settings-tree-container .settings-group-level-2 {
	padding-top: 27px;
	font-size: 20px;
}

.settings-editor > .settings-body > .settings-tree-container .settings-group-level-1.settings-group-first {
	padding-top: 4px;
}

.settings-editor > .settings-body .settings-feedback-button {
	color: rgb(255, 255, 255);
	background-color: rgb(14, 99, 156);
	position: absolute;
	bottom: 0;
	right: 0;
	width: initial;
	margin-right: 15px;
	margin-bottom: 15px;
	padding: 10px;
	border-radius: 5px;
}<|MERGE_RESOLUTION|>--- conflicted
+++ resolved
@@ -201,10 +201,7 @@
 }
 
 .settings-editor > .settings-body > .settings-tree-container .setting-item .setting-item-description {
-<<<<<<< HEAD
 	opacity: 0.9;
-=======
->>>>>>> 64de6c0a
 	margin-top: 3px;
 	overflow: hidden;
 	text-overflow: ellipsis;
