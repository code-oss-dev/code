/*---------------------------------------------------------------------------------------------
 *  Copyright (c) Microsoft Corporation. All rights reserved.
 *  Licensed under the MIT License. See License.txt in the project root for license information.
 *--------------------------------------------------------------------------------------------*/

import { Emitter, Event } from 'vs/base/common/event';
import * as UUID from 'vs/base/common/uuid';
import * as editorCommon from 'vs/editor/common/editorCommon';
import * as model from 'vs/editor/common/model';
import { ITextModelService } from 'vs/editor/common/services/resolverService';
import { IInstantiationService } from 'vs/platform/instantiation/common/instantiation';
import { BOTTOM_CELL_TOOLBAR_HEIGHT, CELL_MARGIN, CELL_RUN_GUTTER } from 'vs/workbench/contrib/notebook/browser/constants';
import { CellEditState, CellFindMatch, ICellViewModel, MarkdownCellLayoutChangeEvent, MarkdownCellLayoutInfo, NotebookLayoutInfo } from 'vs/workbench/contrib/notebook/browser/notebookBrowser';
import { MarkdownRenderer } from 'vs/workbench/contrib/notebook/browser/view/renderers/mdRenderer';
import { BaseCellViewModel } from 'vs/workbench/contrib/notebook/browser/viewModel/baseCellViewModel';
import { EditorFoldingStateDelegate } from 'vs/workbench/contrib/notebook/browser/contrib/fold/foldingModel';
import { NotebookCellTextModel } from 'vs/workbench/contrib/notebook/common/model/notebookCellTextModel';
import { CellKind } from 'vs/workbench/contrib/notebook/common/notebookCommon';
import { NotebookEventDispatcher, NotebookCellStateChangedEvent } from 'vs/workbench/contrib/notebook/browser/viewModel/eventDispatcher';

export class MarkdownCellViewModel extends BaseCellViewModel implements ICellViewModel {
	cellKind: CellKind.Markdown = CellKind.Markdown;
	private _mdRenderer: MarkdownRenderer | null = null;
	private _html: HTMLElement | null = null;
	private _layoutInfo: MarkdownCellLayoutInfo;

	get layoutInfo() {
		return this._layoutInfo;
	}

	set totalHeight(newHeight: number) {
		this.layoutChange({ totalHeight: newHeight });
	}

	get totalHeight() {
		throw new Error('MarkdownCellViewModel.totalHeight is write only');
	}

	protected readonly _onDidChangeLayout = new Emitter<MarkdownCellLayoutChangeEvent>();
	readonly onDidChangeLayout = this._onDidChangeLayout.event;

	get foldingState() {
		return this.foldingDelegate.getFoldingState(this.foldingDelegate.getCellIndex(this));
	}

	constructor(
		readonly viewType: string,
		readonly notebookHandle: number,
		readonly model: NotebookCellTextModel,
		initialNotebookLayoutInfo: NotebookLayoutInfo | null,
		readonly foldingDelegate: EditorFoldingStateDelegate,
		readonly eventDispatcher: NotebookEventDispatcher,
		@IInstantiationService private readonly _instaService: IInstantiationService,
		@ITextModelService private readonly _modelService: ITextModelService) {
		super(viewType, notebookHandle, model, UUID.generateUuid());

		this._layoutInfo = {
			fontInfo: initialNotebookLayoutInfo?.fontInfo || null,
			editorWidth: initialNotebookLayoutInfo?.width ? this.computeEditorWidth(initialNotebookLayoutInfo.width) : 0,
			bottomToolbarOffset: BOTTOM_CELL_TOOLBAR_HEIGHT,
			totalHeight: 0
		};

		this._register(this.onDidChangeState(e => {
			eventDispatcher.emit([new NotebookCellStateChangedEvent(e, this)]);
		}));
	}

	triggerfoldingStateChange() {
		this._onDidChangeState.fire({ foldingStateChanged: true });
	}

	private computeEditorWidth(outerWidth: number) {
		return outerWidth - (CELL_MARGIN * 2) - CELL_RUN_GUTTER;
	}

	layoutChange(state: MarkdownCellLayoutChangeEvent) {
		// recompute
		const editorWidth = state.outerWidth !== undefined ? this.computeEditorWidth(state.outerWidth) : this._layoutInfo.editorWidth;

		this._layoutInfo = {
			fontInfo: state.font || this._layoutInfo.fontInfo,
			editorWidth,
			bottomToolbarOffset: BOTTOM_CELL_TOOLBAR_HEIGHT,
			totalHeight: state.totalHeight === undefined ? this._layoutInfo.totalHeight : state.totalHeight
		};

		this._onDidChangeLayout.fire(state);
	}

	restoreEditorViewState(editorViewStates: editorCommon.ICodeEditorViewState | null, totalHeight?: number) {
		super.restoreEditorViewState(editorViewStates);
		if (totalHeight !== undefined) {
			this._layoutInfo = {
				fontInfo: this._layoutInfo.fontInfo,
				editorWidth: this._layoutInfo.editorWidth,
				bottomToolbarOffset: this._layoutInfo.bottomToolbarOffset,
				totalHeight: totalHeight
			};
		}
	}

	hasDynamicHeight() {
		return true;
	}

	getHeight(lineHeight: number) {
		if (this._layoutInfo.totalHeight === 0) {
			return 100;
		} else {
			return this._layoutInfo.totalHeight;
		}
	}

<<<<<<< HEAD
	clearHTML() {
=======
	setLinesContent(strs: string[]) {
		this.model.source = strs;
>>>>>>> b337db7e
		this._html = null;
	}

	getHTML(): HTMLElement | null {
		if (this.cellKind === CellKind.Markdown) {
			if (this._html) {
				return this._html;
			}
			let renderer = this.getMarkdownRenderer();
			this._html = renderer.render({ value: this.getText(), isTrusted: true }).element;
			return this._html;
		}
		return null;
	}

	async resolveTextModel(): Promise<model.ITextModel> {
		if (!this._textModel) {
			const ref = await this._modelService.createModelReference(this.model.uri);
			this._textModel = ref.object.textEditorModel;
			this._register(ref);
			this._register(this._textModel.onDidChangeContent(() => {
				this._html = null;
				this._onDidChangeState.fire({ contentChanged: true });
			}));
		}
		return this._textModel;
	}

	onDeselect() {
		this.editState = CellEditState.Preview;
	}

	getMarkdownRenderer() {
		if (!this._mdRenderer) {
			this._mdRenderer = this._instaService.createInstance(MarkdownRenderer);
		}
		return this._mdRenderer;
	}

	private readonly _hasFindResult = this._register(new Emitter<boolean>());
	public readonly hasFindResult: Event<boolean> = this._hasFindResult.event;

	startFind(value: string): CellFindMatch | null {
		const matches = super.cellStartFind(value);

		if (matches === null) {
			return null;
		}

		return {
			cell: this,
			matches
		};
	}
}<|MERGE_RESOLUTION|>--- conflicted
+++ resolved
@@ -112,12 +112,12 @@
 		}
 	}
 
-<<<<<<< HEAD
 	clearHTML() {
-=======
+		this._html = null;
+	}
+
 	setLinesContent(strs: string[]) {
 		this.model.source = strs;
->>>>>>> b337db7e
 		this._html = null;
 	}
 
