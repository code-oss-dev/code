--- conflicted
+++ resolved
@@ -124,13 +124,8 @@
 					'mergeEditor.remainingConflict',
 					'{0} Conflicts Remaining ',
 					count
-<<<<<<< HEAD
-				));
-		}, 'update remainingConflicts label'));
-=======
 				);
 
-		}, 'update label'));
->>>>>>> 8cb228d1
+		}, 'update remainingConflicts label'));
 	}
 }