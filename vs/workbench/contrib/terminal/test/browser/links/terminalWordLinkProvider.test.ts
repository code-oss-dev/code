--- conflicted
+++ resolved
@@ -68,33 +68,13 @@
 }
 
 class TestCommandTracker extends CognisantCommandTrackerAddon {
-<<<<<<< HEAD
-	// private _currentCwd: string | undefined;
-=======
-	private _currentCwd: string | undefined;
-	override getCwdForLine(y: number): string {
-		if (!this._currentCwd) {
-			throw new Error('no cwd');
-		}
-		return this._currentCwd;
-	}
->>>>>>> 8ce88e6b
 	setCwd(cwd: string): void {
 		// this._currentCwd = cwd;
 	}
 }
 
-<<<<<<< HEAD
 class TestXtermTerminal extends XtermTerminal {
 	override get commandTracker(): TestCommandTracker { return new TestCommandTracker(new NullLogService()); }
-=======
-
-class TestXtermTerminal extends XtermTerminal {
-	private _commandTracker = new TestCommandTracker(new NullLogService());
-	override get commandTracker(): TestCommandTracker {
-		return this._commandTracker;
-	}
->>>>>>> 8ce88e6b
 }
 
 suite('Workbench - TerminalWordLinkProvider', () => {
