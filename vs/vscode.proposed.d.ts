--- conflicted
+++ resolved
@@ -1680,13 +1680,8 @@
 		 * Controls if the cell is executable.
 		 * This metadata is ignored for markdown cell.
 		 */
-<<<<<<< HEAD
 		runnable?: boolean;
-=======
-		runnable: boolean;
-
 		executionOrder?: number;
->>>>>>> f0ec0b34
 	}
 
 	export interface NotebookCell {
