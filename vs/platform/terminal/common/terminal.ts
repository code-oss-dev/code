/*---------------------------------------------------------------------------------------------
 *  Copyright (c) Microsoft Corporation. All rights reserved.
 *  Licensed under the MIT License. See License.txt in the project root for license information.
 *--------------------------------------------------------------------------------------------*/

import { Event } from 'vs/base/common/event';
import { IProcessEnvironment, OperatingSystem } from 'vs/base/common/platform';
import { URI, UriComponents } from 'vs/base/common/uri';
import { createDecorator } from 'vs/platform/instantiation/common/instantiation';
import { IGetTerminalLayoutInfoArgs, IProcessDetails, IPtyHostProcessReplayEvent, ISetTerminalLayoutInfoArgs } from 'vs/platform/terminal/common/terminalProcess';
import { ThemeIcon } from 'vs/platform/theme/common/themeService';

export const enum TerminalSettingPrefix {
	Shell = 'terminal.integrated.shell.',
	ShellArgs = 'terminal.integrated.shellArgs.',
	DefaultProfile = 'terminal.integrated.defaultProfile.',
	Profiles = 'terminal.integrated.profiles.'
}

export const enum TerminalSettingId {
	ShellLinux = 'terminal.integrated.shell.linux',
	ShellMacOs = 'terminal.integrated.shell.osx',
	ShellWindows = 'terminal.integrated.shell.windows',
	SendKeybindingsToShell = 'terminal.integrated.sendKeybindingsToShell',
	AutomationShellLinux = 'terminal.integrated.automationShell.linux',
	AutomationShellMacOs = 'terminal.integrated.automationShell.osx',
	AutomationShellWindows = 'terminal.integrated.automationShell.windows',
	ShellArgsLinux = 'terminal.integrated.shellArgs.linux',
	ShellArgsMacOs = 'terminal.integrated.shellArgs.osx',
	ShellArgsWindows = 'terminal.integrated.shellArgs.windows',
	ProfilesWindows = 'terminal.integrated.profiles.windows',
	ProfilesMacOs = 'terminal.integrated.profiles.osx',
	ProfilesLinux = 'terminal.integrated.profiles.linux',
	DefaultProfileLinux = 'terminal.integrated.defaultProfile.linux',
	DefaultProfileMacOs = 'terminal.integrated.defaultProfile.osx',
	DefaultProfileWindows = 'terminal.integrated.defaultProfile.windows',
	UseWslProfiles = 'terminal.integrated.useWslProfiles',
	TabsEnabled = 'terminal.integrated.tabs.enabled',
	TabsEnableAnimation = 'terminal.integrated.tabs.enableAnimation',
	TabsHideCondition = 'terminal.integrated.tabs.hideCondition',
	TabsShowActiveTerminal = 'terminal.integrated.tabs.showActiveTerminal',
	TabsShowActions = 'terminal.integrated.tabs.showActions',
	TabsLocation = 'terminal.integrated.tabs.location',
	TabsFocusMode = 'terminal.integrated.tabs.focusMode',
	MacOptionIsMeta = 'terminal.integrated.macOptionIsMeta',
	MacOptionClickForcesSelection = 'terminal.integrated.macOptionClickForcesSelection',
	AltClickMovesCursor = 'terminal.integrated.altClickMovesCursor',
	CopyOnSelection = 'terminal.integrated.copyOnSelection',
	DrawBoldTextInBrightColors = 'terminal.integrated.drawBoldTextInBrightColors',
	FontFamily = 'terminal.integrated.fontFamily',
	FontSize = 'terminal.integrated.fontSize',
	LetterSpacing = 'terminal.integrated.letterSpacing',
	LineHeight = 'terminal.integrated.lineHeight',
	MinimumContrastRatio = 'terminal.integrated.minimumContrastRatio',
	FastScrollSensitivity = 'terminal.integrated.fastScrollSensitivity',
	MouseWheelScrollSensitivity = 'terminal.integrated.mouseWheelScrollSensitivity',
	BellDuration = 'terminal.integrated.bellDuration',
	FontWeight = 'terminal.integrated.fontWeight',
	FontWeightBold = 'terminal.integrated.fontWeightBold',
	CursorBlinking = 'terminal.integrated.cursorBlinking',
	CursorStyle = 'terminal.integrated.cursorStyle',
	CursorWidth = 'terminal.integrated.cursorWidth',
	Scrollback = 'terminal.integrated.scrollback',
	DetectLocale = 'terminal.integrated.detectLocale',
	DefaultLocation = 'terminal.integrated.defaultLocation',
	GpuAcceleration = 'terminal.integrated.gpuAcceleration',
	TerminalTitleSeparator = 'terminal.integrated.tabs.separator',
	TerminalTitle = 'terminal.integrated.tabs.title',
	TerminalDescription = 'terminal.integrated.tabs.description',
	RightClickBehavior = 'terminal.integrated.rightClickBehavior',
	Cwd = 'terminal.integrated.cwd',
	ConfirmOnExit = 'terminal.integrated.confirmOnExit',
	ConfirmOnKill = 'terminal.integrated.confirmOnKill',
	EnableBell = 'terminal.integrated.enableBell',
	CommandsToSkipShell = 'terminal.integrated.commandsToSkipShell',
	AllowChords = 'terminal.integrated.allowChords',
	AllowMnemonics = 'terminal.integrated.allowMnemonics',
	EnvMacOs = 'terminal.integrated.env.osx',
	EnvLinux = 'terminal.integrated.env.linux',
	EnvWindows = 'terminal.integrated.env.windows',
	EnvironmentChangesIndicator = 'terminal.integrated.environmentChangesIndicator',
	EnvironmentChangesRelaunch = 'terminal.integrated.environmentChangesRelaunch',
	ShowExitAlert = 'terminal.integrated.showExitAlert',
	SplitCwd = 'terminal.integrated.splitCwd',
	WindowsEnableConpty = 'terminal.integrated.windowsEnableConpty',
	WordSeparators = 'terminal.integrated.wordSeparators',
	TitleMode = 'terminal.integrated.titleMode',
	EnableFileLinks = 'terminal.integrated.enableFileLinks',
	UnicodeVersion = 'terminal.integrated.unicodeVersion',
	ExperimentalLinkProvider = 'terminal.integrated.experimentalLinkProvider',
	LocalEchoLatencyThreshold = 'terminal.integrated.localEchoLatencyThreshold',
	LocalEchoExcludePrograms = 'terminal.integrated.localEchoExcludePrograms',
	LocalEchoStyle = 'terminal.integrated.localEchoStyle',
	EnablePersistentSessions = 'terminal.integrated.enablePersistentSessions',
	CustomGlyphs = 'terminal.integrated.customGlyphs',
	PersistentSessionScrollback = 'terminal.integrated.persistentSessionScrollback',
	PersistentSessionExperimentalSerializer = 'terminal.integrated.persistentSessionExperimentalSerializer',
	InheritEnv = 'terminal.integrated.inheritEnv',
	ShowLinkHover = 'terminal.integrated.showLinkHover',
}

export enum WindowsShellType {
	CommandPrompt = 'cmd',
	PowerShell = 'pwsh',
	Wsl = 'wsl',
	GitBash = 'gitbash'
}
export type TerminalShellType = WindowsShellType | undefined;
export interface IRawTerminalInstanceLayoutInfo<T> {
	relativeSize: number;
	terminal: T;
}
export type ITerminalInstanceLayoutInfoById = IRawTerminalInstanceLayoutInfo<number>;
export type ITerminalInstanceLayoutInfo = IRawTerminalInstanceLayoutInfo<IPtyHostAttachTarget>;

export interface IRawTerminalTabLayoutInfo<T> {
	isActive: boolean;
	activePersistentProcessId: number | undefined;
	terminals: IRawTerminalInstanceLayoutInfo<T>[];
}

export type ITerminalTabLayoutInfoById = IRawTerminalTabLayoutInfo<number>;

export interface IRawTerminalsLayoutInfo<T> {
	tabs: IRawTerminalTabLayoutInfo<T>[];
}

export interface IPtyHostAttachTarget {
	id: number;
	pid: number;
	title: string;
	titleSource: TitleEventSource;
	cwd: string;
	workspaceId: string;
	workspaceName: string;
	isOrphan: boolean;
	icon: TerminalIcon | undefined;
}

export enum TitleEventSource {
	/** From the API or the rename command that overrides any other type */
	Api,
	/** From the process name property*/
	Process,
	/** From the VT sequence */
	Sequence,
	/** Config changed */
	Config
}

export type ITerminalsLayoutInfo = IRawTerminalsLayoutInfo<IPtyHostAttachTarget | null>;
export type ITerminalsLayoutInfoById = IRawTerminalsLayoutInfo<number>;

export interface IRawTerminalInstanceLayoutInfo<T> {
	relativeSize: number;
	terminal: T;
}

export enum TerminalIpcChannels {
	/**
	 * Communicates between the renderer process and shared process.
	 */
	LocalPty = 'localPty',
	/**
	 * Communicates between the shared process and the pty host process.
	 */
	PtyHost = 'ptyHost',
	/**
	 * Deals with logging from the pty host process.
	 */
	Log = 'log',
	/**
	 * Enables the detection of unresponsive pty hosts.
	 */
	Heartbeat = 'heartbeat'
}

export const IPtyService = createDecorator<IPtyService>('ptyService');

export const enum ProcessPropertyType {
	Cwd = 'cwd',
	InitialCwd = 'initialCwd'
}

export interface IProcessProperty<T extends ProcessPropertyType> {
	type: T,
	value: IProcessPropertyMap[T]
}

export interface IProcessPropertyMap {
	[ProcessPropertyType.Cwd]: string,
	[ProcessPropertyType.InitialCwd]: string,
}

export interface IPtyService {
	readonly _serviceBrand: undefined;

	readonly onPtyHostExit?: Event<number>;
	readonly onPtyHostStart?: Event<void>;
	readonly onPtyHostUnresponsive?: Event<void>;
	readonly onPtyHostResponsive?: Event<void>;
	readonly onPtyHostRequestResolveVariables?: Event<IRequestResolveVariablesEvent>;

	readonly onProcessData: Event<{ id: number, event: IProcessDataEvent | string }>;
	readonly onProcessExit: Event<{ id: number, event: number | undefined }>;
	readonly onProcessReady: Event<{ id: number, event: { pid: number, cwd: string, capabilities: ProcessCapability[] } }>;
	readonly onProcessTitleChanged: Event<{ id: number, event: string }>;
	readonly onProcessShellTypeChanged: Event<{ id: number, event: TerminalShellType }>;
	readonly onProcessOverrideDimensions: Event<{ id: number, event: ITerminalDimensionsOverride | undefined }>;
	readonly onProcessResolvedShellLaunchConfig: Event<{ id: number, event: IShellLaunchConfig }>;
	readonly onProcessReplay: Event<{ id: number, event: IPtyHostProcessReplayEvent }>;
	readonly onProcessOrphanQuestion: Event<{ id: number }>;
	readonly onDidRequestDetach: Event<{ requestId: number, workspaceId: string, instanceId: number }>;
	readonly onProcessDidChangeHasChildProcesses: Event<{ id: number, event: boolean }>;
	readonly onDidChangeProperty: Event<{ id: number, property: IProcessProperty<any> }>

	restartPtyHost?(): Promise<void>;
	shutdownAll?(): Promise<void>;
	acceptPtyHostResolvedVariables?(requestId: number, resolved: string[]): Promise<void>;

	createProcess(
		shellLaunchConfig: IShellLaunchConfig,
		cwd: string,
		cols: number,
		rows: number,
		unicodeVersion: '6' | '11',
		env: IProcessEnvironment,
		executableEnv: IProcessEnvironment,
		windowsEnableConpty: boolean,
		shouldPersist: boolean,
		workspaceId: string,
		workspaceName: string
	): Promise<number>;
	attachToProcess(id: number): Promise<void>;
	detachFromProcess(id: number): Promise<void>;

	/**
	 * Lists all orphaned processes, ie. those without a connected frontend.
	 */
	listProcesses(): Promise<IProcessDetails[]>;

	start(id: number): Promise<ITerminalLaunchError | undefined>;
	shutdown(id: number, immediate: boolean): Promise<void>;
	input(id: number, data: string): Promise<void>;
	resize(id: number, cols: number, rows: number): Promise<void>;
	getInitialCwd(id: number): Promise<string>;
	getCwd(id: number): Promise<string>;
	getLatency(id: number): Promise<number>;
	acknowledgeDataEvent(id: number, charCount: number): Promise<void>;
	setUnicodeVersion(id: number, version: '6' | '11'): Promise<void>;
	processBinary(id: number, data: string): Promise<void>;
	/** Confirm the process is _not_ an orphan. */
	orphanQuestionReply(id: number): Promise<void>;
	updateTitle(id: number, title: string, titleSource: TitleEventSource): Promise<void>;
	updateIcon(id: number, icon: TerminalIcon, color?: string): Promise<void>;
	getDefaultSystemShell(osOverride?: OperatingSystem): Promise<string>;
	getProfiles?(workspaceId: string, profiles: unknown, defaultProfile: unknown, includeDetectedProfiles?: boolean): Promise<ITerminalProfile[]>;
	getEnvironment(): Promise<IProcessEnvironment>;
	getWslPath(original: string): Promise<string>;
	setTerminalLayoutInfo(args: ISetTerminalLayoutInfoArgs): Promise<void>;
	getTerminalLayoutInfo(args: IGetTerminalLayoutInfoArgs): Promise<ITerminalsLayoutInfo | undefined>;
	reduceConnectionGraceTime(): Promise<void>;
	requestDetachInstance(workspaceId: string, instanceId: number): Promise<IProcessDetails | undefined>;
	acceptDetachInstanceReply(requestId: number, persistentProcessId?: number): Promise<void>;
<<<<<<< HEAD
	/**
	 * Serializes and returns terminal state.
	 * @param ids The persistent terminal IDs to serialize.
	 */
	serializeTerminalState(ids: number[]): Promise<string>;
	/**
	 * Revives a workspaces terminal processes, these can then be reconnected to using the normal
	 * flow for restoring terminals after reloading.
	 */
	reviveTerminalProcesses(args: IGetTerminalLayoutInfoArgs, state: string): Promise<void>;
=======
	refreshProperty(id: number, property: ProcessPropertyType): Promise<any>;
>>>>>>> 893f96e9
}

export interface IRequestResolveVariablesEvent {
	requestId: number;
	workspaceId: string;
	originalText: string[];
}

export enum HeartbeatConstants {
	/**
	 * The duration between heartbeats
	 */
	BeatInterval = 5000,
	/**
	 * Defines a multiplier for BeatInterval for how long to wait before starting the second wait
	 * timer.
	 */
	FirstWaitMultiplier = 1.2,
	/**
	 * Defines a multiplier for BeatInterval for how long to wait before telling the user about
	 * non-responsiveness. The second timer is to avoid informing the user incorrectly when waking
	 * the computer up from sleep
	 */
	SecondWaitMultiplier = 1,
	/**
	 * How long to wait before telling the user about non-responsiveness when they try to create a
	 * process. This short circuits the standard wait timeouts to tell the user sooner and only
	 * create process is handled to avoid additional perf overhead.
	 */
	CreateProcessTimeout = 5000
}

export interface IHeartbeatService {
	readonly onBeat: Event<void>;
}

export interface IShellLaunchConfig {
	/**
	 * The name of the terminal, if this is not set the name of the process will be used.
	 */
	name?: string;

	/**
	 * An string to follow the name of the terminal with, indicating a special kind of terminal
	 */
	description?: string;

	/**
	 * The shell executable (bash, cmd, etc.).
	 */
	executable?: string;

	/**
	 * The CLI arguments to use with executable, a string[] is in argv format and will be escaped,
	 * a string is in "CommandLine" pre-escaped format and will be used as is. The string option is
	 * only supported on Windows and will throw an exception if used on macOS or Linux.
	 */
	args?: string[] | string;

	/**
	 * The current working directory of the terminal, this overrides the `terminal.integrated.cwd`
	 * settings key.
	 */
	cwd?: string | URI;

	/**
	 * A custom environment for the terminal, if this is not set the environment will be inherited
	 * from the VS Code process.
	 */
	env?: ITerminalEnvironment;

	/**
	 * Whether to ignore a custom cwd from the `terminal.integrated.cwd` settings key (e.g. if the
	 * shell is being launched by an extension).
	 */
	ignoreConfigurationCwd?: boolean;

	/** Whether to wait for a key press before closing the terminal. */
	waitOnExit?: boolean | string;

	/**
	 * A string including ANSI escape sequences that will be written to the terminal emulator
	 * _before_ the terminal process has launched, a trailing \n is added at the end of the string.
	 * This allows for example the terminal instance to display a styled message as the first line
	 * of the terminal. Use \x1b over \033 or \e for the escape control character.
	 */
	initialText?: string;

	/**
	 * Custom PTY/pseudoterminal process to use.
	 */
	customPtyImplementation?: (terminalId: number, cols: number, rows: number) => ITerminalChildProcess;

	/**
	 * A UUID generated by the extension host process for terminals created on the extension host process.
	 */
	extHostTerminalId?: string;

	/**
	 * This is a terminal that attaches to an already running terminal.
	 */
	attachPersistentProcess?: { id: number; pid: number; title: string; titleSource: TitleEventSource; cwd: string; icon?: TerminalIcon; color?: string, hasChildProcesses?: boolean };

	/**
	 * Whether the terminal process environment should be exactly as provided in
	 * `TerminalOptions.env`. When this is false (default), the environment will be based on the
	 * window's environment and also apply configured platform settings like
	 * `terminal.integrated.windows.env` on top. When this is true, the complete environment must be
	 * provided as nothing will be inherited from the process or any configuration.
	 */
	strictEnv?: boolean;

	/**
	 * Whether the terminal process environment will inherit VS Code's "shell environment" that may
	 * get sourced from running a login shell depnding on how the application was launched.
	 * Consumers that rely on development tools being present in the $PATH should set this to true.
	 * This will overwrite the value of the inheritEnv setting.
	 */
	useShellEnvironment?: boolean;

	/**
	 * When enabled the terminal will run the process as normal but not be surfaced to the user
	 * until `Terminal.show` is called. The typical usage for this is when you need to run
	 * something that may need interactivity but only want to tell the user about it when
	 * interaction is needed. Note that the terminals will still be exposed to all extensions
	 * as normal.
	 */
	hideFromUser?: boolean;

	/**
	 * Whether this terminal is not a terminal that the user directly created and uses, but rather
	 * a terminal used to drive some VS Code feature.
	 */
	isFeatureTerminal?: boolean;

	/**
	 * Whether this terminal was created by an extension.
	 */
	isExtensionOwnedTerminal?: boolean;

	/**
	 * The icon for the terminal, used primarily in the terminal tab.
	 */
	icon?: TerminalIcon;

	/**
	 * The color ID to use for this terminal. If not specified it will use the default fallback
	 */
	color?: string;

	/**
	 * When a parent terminal is provided via API, the group needs
	 * to find the index in order to place the child
	 * directly to the right of its parent.
	 */
	parentTerminalId?: number;
}

export interface ICreateContributedTerminalProfileOptions {
	icon?: URI | string | { light: URI, dark: URI };
	color?: string;
	location?: TerminalLocation | { viewColumn: number, preserveState?: boolean } | { splitActiveTerminal: boolean };
}

export enum TerminalLocation {
	Panel = 1,
	Editor = 2
}

export const enum TerminalLocationString {
	TerminalView = 'view',
	Editor = 'editor'
}

export type TerminalIcon = ThemeIcon | URI | { light: URI; dark: URI };

export interface IShellLaunchConfigDto {
	name?: string;
	executable?: string;
	args?: string[] | string;
	cwd?: string | UriComponents;
	env?: ITerminalEnvironment;
	useShellEnvironment?: boolean;
	hideFromUser?: boolean;
}

export interface ITerminalEnvironment {
	[key: string]: string | null | undefined;
}

export interface ITerminalLaunchError {
	message: string;
	code?: number;
}

export interface IProcessReadyEvent {
	pid: number,
	cwd: string,
	capabilities: ProcessCapability[],
	requiresWindowsMode?: boolean
}

export const enum ProcessCapability {
	CwdDetection = 'cwdDetection'
}

/**
 * An interface representing a raw terminal child process, this contains a subset of the
 * child_process.ChildProcess node.js interface.
 */
export interface ITerminalChildProcess {
	/**
	 * A unique identifier for the terminal process. Note that the uniqueness only applies to a
	 * given pty service connection, IDs will be duplicated for remote and local terminals for
	 * example. The ID will be 0 if it does not support reconnection.
	 */
	id: number;

	/**
	 * Whether the process should be persisted across reloads.
	 */
	shouldPersist: boolean;

	/**
	 * Capabilities of the process, designated when it starts
	 */
	capabilities: ProcessCapability[];

	onProcessData: Event<IProcessDataEvent | string>;
	onProcessExit: Event<number | undefined>;
	onProcessReady: Event<IProcessReadyEvent>;
	onProcessTitleChanged: Event<string>;
	onProcessShellTypeChanged: Event<TerminalShellType>;
	onProcessOverrideDimensions?: Event<ITerminalDimensionsOverride | undefined>;
	onProcessResolvedShellLaunchConfig?: Event<IShellLaunchConfig>;
	onDidChangeHasChildProcesses?: Event<boolean>;
	onDidChangeProperty: Event<IProcessProperty<any>>;

	/**
	 * Starts the process.
	 *
	 * @returns undefined when the process was successfully started, otherwise an object containing
	 * information on what went wrong.
	 */
	start(): Promise<ITerminalLaunchError | undefined>;

	/**
	 * Detach the process from the UI and await reconnect.
	 */
	detach?(): Promise<void>;

	/**
	 * Shutdown the terminal process.
	 *
	 * @param immediate When true the process will be killed immediately, otherwise the process will
	 * be given some time to make sure no additional data comes through.
	 */
	shutdown(immediate: boolean): void;
	input(data: string): void;
	processBinary(data: string): Promise<void>;
	resize(cols: number, rows: number): void;

	/**
	 * Acknowledge a data event has been parsed by the terminal, this is used to implement flow
	 * control to ensure remote processes to not get too far ahead of the client and flood the
	 * connection.
	 * @param charCount The number of characters being acknowledged.
	 */
	acknowledgeDataEvent(charCount: number): void;

	/**
	 * Sets the unicode version for the process, this drives the size of some characters in the
	 * xterm-headless instance.
	 */
	setUnicodeVersion(version: '6' | '11'): Promise<void>;

	getInitialCwd(): Promise<string>;
	getCwd(): Promise<string>;
	getLatency(): Promise<number>;
	refreshProperty(property: ProcessPropertyType): Promise<any>;
}

export interface IReconnectConstants {
	graceTime: number;
	shortGraceTime: number;
	scrollback: number;
	useExperimentalSerialization: boolean;
}

export const enum LocalReconnectConstants {
	/**
	 * If there is no reconnection within this time-frame, consider the connection permanently closed...
	*/
	GraceTime = 60000, // 60 seconds
	/**
	 * Maximal grace time between the first and the last reconnection...
	*/
	ShortGraceTime = 6000, // 6 seconds
}

export const enum FlowControlConstants {
	/**
	 * The number of _unacknowledged_ chars to have been sent before the pty is paused in order for
	 * the client to catch up.
	 */
	HighWatermarkChars = 100000,
	/**
	 * After flow control pauses the pty for the client the catch up, this is the number of
	 * _unacknowledged_ chars to have been caught up to on the client before resuming the pty again.
	 * This is used to attempt to prevent pauses in the flowing data; ideally while the pty is
	 * paused the number of unacknowledged chars would always be greater than 0 or the client will
	 * appear to stutter. In reality this balance is hard to accomplish though so heavy commands
	 * will likely pause as latency grows, not flooding the connection is the important thing as
	 * it's shared with other core functionality.
	 */
	LowWatermarkChars = 5000,
	/**
	 * The number characters that are accumulated on the client side before sending an ack event.
	 * This must be less than or equal to LowWatermarkChars or the terminal max never unpause.
	 */
	CharCountAckSize = 5000
}

export interface IProcessDataEvent {
	data: string;
	trackCommit: boolean;
	/**
	 * When trackCommit is set, this will be set to a promise that resolves when the data is parsed.
	 */
	writePromise?: Promise<void>;
}

export interface ITerminalDimensions {
	/**
	 * The columns of the terminal.
	 */
	cols: number;

	/**
	 * The rows of the terminal.
	 */
	rows: number;
}

export interface ITerminalProfile {
	profileName: string;
	path: string;
	isDefault: boolean;
	isAutoDetected?: boolean;
	args?: string | string[] | undefined;
	env?: ITerminalEnvironment;
	overrideName?: boolean;
	color?: string;
	icon?: ThemeIcon | URI | { light: URI, dark: URI };
}

export interface ITerminalDimensionsOverride extends Readonly<ITerminalDimensions> {
	/**
	 * indicate that xterm must receive these exact dimensions, even if they overflow the ui!
	 */
	forceExactSize?: boolean;
}

export const enum ProfileSource {
	GitBash = 'Git Bash',
	Pwsh = 'PowerShell'
}

export interface IBaseUnresolvedTerminalProfile {
	args?: string | string[] | undefined;
	isAutoDetected?: boolean;
	overrideName?: boolean;
	icon?: string | ThemeIcon | URI | { light: URI, dark: URI };
	color?: string;
	env?: ITerminalEnvironment;
}

export interface ITerminalExecutable extends IBaseUnresolvedTerminalProfile {
	path: string | string[];
}

export interface ITerminalProfileSource extends IBaseUnresolvedTerminalProfile {
	source: ProfileSource;
}


export interface ITerminalContributions {
	profiles?: ITerminalProfileContribution[];
}

export interface ITerminalProfileContribution {
	title: string;
	id: string;
	icon?: URI | { light: URI, dark: URI } | string;
	color?: string;
}

export interface IExtensionTerminalProfile extends ITerminalProfileContribution {
	extensionIdentifier: string;
}

export type ITerminalProfileObject = ITerminalExecutable | ITerminalProfileSource | IExtensionTerminalProfile | null;
export type ITerminalProfileType = ITerminalProfile | IExtensionTerminalProfile;<|MERGE_RESOLUTION|>--- conflicted
+++ resolved
@@ -262,7 +262,6 @@
 	reduceConnectionGraceTime(): Promise<void>;
 	requestDetachInstance(workspaceId: string, instanceId: number): Promise<IProcessDetails | undefined>;
 	acceptDetachInstanceReply(requestId: number, persistentProcessId?: number): Promise<void>;
-<<<<<<< HEAD
 	/**
 	 * Serializes and returns terminal state.
 	 * @param ids The persistent terminal IDs to serialize.
@@ -273,9 +272,7 @@
 	 * flow for restoring terminals after reloading.
 	 */
 	reviveTerminalProcesses(args: IGetTerminalLayoutInfoArgs, state: string): Promise<void>;
-=======
 	refreshProperty(id: number, property: ProcessPropertyType): Promise<any>;
->>>>>>> 893f96e9
 }
 
 export interface IRequestResolveVariablesEvent {
