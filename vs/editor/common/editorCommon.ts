/*---------------------------------------------------------------------------------------------
 *  Copyright (c) Microsoft Corporation. All rights reserved.
 *  Licensed under the MIT License. See License.txt in the project root for license information.
 *--------------------------------------------------------------------------------------------*/
'use strict';

import { BulkListenerCallback } from 'vs/base/common/eventEmitter';
import { MarkedString } from 'vs/base/common/htmlContent';
import URI from 'vs/base/common/uri';
import { TPromise } from 'vs/base/common/winjs.base';
import { ServicesAccessor } from 'vs/platform/instantiation/common/instantiation';
import { LanguageId, LanguageIdentifier } from 'vs/editor/common/modes';
import { LineTokens } from 'vs/editor/common/core/lineTokens';
import { IDisposable } from 'vs/base/common/lifecycle';
import { Position, IPosition } from 'vs/editor/common/core/position';
import { Range, IRange } from 'vs/editor/common/core/range';
import { Selection, ISelection } from 'vs/editor/common/core/selection';
import { IndentRange } from 'vs/editor/common/model/indentRanges';
import { ITextSource } from 'vs/editor/common/model/textSource';
import {
	ModelRawContentChangedEvent, IModelContentChangedEvent, IModelDecorationsChangedEvent,
	IModelLanguageChangedEvent, IModelOptionsChangedEvent
} from 'vs/editor/common/model/textModelEvents';
import * as editorOptions from 'vs/editor/common/config/editorOptions';
import { ICursorPositionChangedEvent, ICursorSelectionChangedEvent } from 'vs/editor/common/controller/cursorEvents';
import { ICursors, CursorConfiguration } from 'vs/editor/common/controller/cursorCommon';

/**
 * Vertical Lane in the overview ruler of the editor.
 */
export enum OverviewRulerLane {
	Left = 1,
	Center = 2,
	Right = 4,
	Full = 7
}

/**
 * Options for rendering a model decoration in the overview ruler.
 */
export interface IModelDecorationOverviewRulerOptions {
	/**
	 * CSS color to render in the overview ruler.
	 * e.g.: rgba(100, 100, 100, 0.5) or a color from the color registry
	 */
	color: string | ThemeColor;
	/**
	 * CSS color to render in the overview ruler.
	 * e.g.: rgba(100, 100, 100, 0.5) or a color from the color registry
	 */
	darkColor: string | ThemeColor;
	/**
	 * CSS color to render in the overview ruler.
	 * e.g.: rgba(100, 100, 100, 0.5) or a color from the color registry
	 */
	hcColor?: string | ThemeColor;
	/**
	 * The position in the overview ruler.
	 */
	position: OverviewRulerLane;
}

/**
 * Options for a model decoration.
 */
export interface IModelDecorationOptions {
	/**
	 * Customize the growing behaviour of the decoration when typing at the edges of the decoration.
	 * Defaults to TrackedRangeStickiness.AlwaysGrowsWhenTypingAtEdges
	 */
	stickiness?: TrackedRangeStickiness;
	/**
	 * CSS class name describing the decoration.
	 */
	className?: string;
	/**
	 * Message to be rendered when hovering over the glyph margin decoration.
	 */
	glyphMarginHoverMessage?: MarkedString | MarkedString[];
	/**
	 * Array of MarkedString to render as the decoration message.
	 */
	hoverMessage?: MarkedString | MarkedString[];
	/**
	 * Should the decoration expand to encompass a whole line.
	 */
	isWholeLine?: boolean;
	/**
	 * Always render the decoration (even when the range it encompasses is collapsed).
	 * @internal
	 */
	readonly showIfCollapsed?: boolean;
	/**
	 * If set, render this decoration in the overview ruler.
	 */
	overviewRuler?: IModelDecorationOverviewRulerOptions;
	/**
	 * If set, the decoration will be rendered in the glyph margin with this CSS class name.
	 */
	glyphMarginClassName?: string;
	/**
	 * If set, the decoration will be rendered in the lines decorations with this CSS class name.
	 */
	linesDecorationsClassName?: string;
	/**
	 * If set, the decoration will be rendered in the margin (covering its full width) with this CSS class name.
	 */
	marginClassName?: string;
	/**
	 * If set, the decoration will be rendered inline with the text with this CSS class name.
	 * Please use this only for CSS rules that must impact the text. For example, use `className`
	 * to have a background color decoration.
	 */
	inlineClassName?: string;
	/**
	 * If set, the decoration will be rendered before the text with this CSS class name.
	 */
	beforeContentClassName?: string;
	/**
	 * If set, the decoration will be rendered after the text with this CSS class name.
	 */
	afterContentClassName?: string;
}

/**
 * New model decorations.
 */
export interface IModelDeltaDecoration {
	/**
	 * Range that this decoration covers.
	 */
	range: IRange;
	/**
	 * Options associated with this decoration.
	 */
	options: IModelDecorationOptions;
}

/**
 * A decoration in the model.
 */
export interface IModelDecoration {
	/**
	 * Identifier for a decoration.
	 */
	readonly id: string;
	/**
	 * Identifier for a decoration's owener.
	 */
	readonly ownerId: number;
	/**
	 * Range that this decoration covers.
	 */
	readonly range: Range;
	/**
	 * Options associated with this decoration.
	 */
	readonly options: IModelDecorationOptions;
	/**
	 * A flag describing if this is a problem decoration (e.g. warning/error).
	 */
	readonly isForValidation: boolean;
}

/**
 * An accessor that can add, change or remove model decorations.
 * @internal
 */
export interface IModelDecorationsChangeAccessor {
	/**
	 * Add a new decoration.
	 * @param range Range that this decoration covers.
	 * @param options Options associated with this decoration.
	 * @return An unique identifier associated with this decoration.
	 */
	addDecoration(range: IRange, options: IModelDecorationOptions): string;
	/**
	 * Change the range that an existing decoration covers.
	 * @param id The unique identifier associated with the decoration.
	 * @param newRange The new range that this decoration covers.
	 */
	changeDecoration(id: string, newRange: IRange): void;
	/**
	 * Change the options associated with an existing decoration.
	 * @param id The unique identifier associated with the decoration.
	 * @param newOptions The new options associated with this decoration.
	 */
	changeDecorationOptions(id: string, newOptions: IModelDecorationOptions): void;
	/**
	 * Remove an existing decoration.
	 * @param id The unique identifier associated with the decoration.
	 */
	removeDecoration(id: string): void;
	/**
	 * Perform a minimum ammount of operations, in order to transform the decorations
	 * identified by `oldDecorations` to the decorations described by `newDecorations`
	 * and returns the new identifiers associated with the resulting decorations.
	 *
	 * @param oldDecorations Array containing previous decorations identifiers.
	 * @param newDecorations Array describing what decorations should result after the call.
	 * @return An array containing the new decorations identifiers.
	 */
	deltaDecorations(oldDecorations: string[], newDecorations: IModelDeltaDecoration[]): string[];
}

/**
 * Word inside a model.
 */
export interface IWordAtPosition {
	/**
	 * The word.
	 */
	readonly word: string;
	/**
	 * The column where the word starts.
	 */
	readonly startColumn: number;
	/**
	 * The column where the word ends.
	 */
	readonly endColumn: number;
}

/**
 * End of line character preference.
 */
export enum EndOfLinePreference {
	/**
	 * Use the end of line character identified in the text buffer.
	 */
	TextDefined = 0,
	/**
	 * Use line feed (\n) as the end of line character.
	 */
	LF = 1,
	/**
	 * Use carriage return and line feed (\r\n) as the end of line character.
	 */
	CRLF = 2
}

/**
 * The default end of line to use when instantiating models.
 */
export enum DefaultEndOfLine {
	/**
	 * Use line feed (\n) as the end of line character.
	 */
	LF = 1,
	/**
	 * Use carriage return and line feed (\r\n) as the end of line character.
	 */
	CRLF = 2
}

/**
 * End of line character preference.
 */
export enum EndOfLineSequence {
	/**
	 * Use line feed (\n) as the end of line character.
	 */
	LF = 0,
	/**
	 * Use carriage return and line feed (\r\n) as the end of line character.
	 */
	CRLF = 1
}

/**
 * An identifier for a single edit operation.
 */
export interface ISingleEditOperationIdentifier {
	/**
	 * Identifier major
	 */
	major: number;
	/**
	 * Identifier minor
	 */
	minor: number;
}

/**
 * A builder and helper for edit operations for a command.
 */
export interface IEditOperationBuilder {
	/**
	 * Add a new edit operation (a replace operation).
	 * @param range The range to replace (delete). May be empty to represent a simple insert.
	 * @param text The text to replace with. May be null to represent a simple delete.
	 */
	addEditOperation(range: Range, text: string): void;

	/**
	 * Add a new edit operation (a replace operation).
	 * The inverse edits will be accessible in `ICursorStateComputerData.getInverseEditOperations()`
	 * @param range The range to replace (delete). May be empty to represent a simple insert.
	 * @param text The text to replace with. May be null to represent a simple delete.
	 */
	addTrackedEditOperation(range: Range, text: string): void;

	/**
	 * Track `selection` when applying edit operations.
	 * A best effort will be made to not grow/expand the selection.
	 * An empty selection will clamp to a nearby character.
	 * @param selection The selection to track.
	 * @param trackPreviousOnEmpty If set, and the selection is empty, indicates whether the selection
	 *           should clamp to the previous or the next character.
	 * @return A unique identifer.
	 */
	trackSelection(selection: Selection, trackPreviousOnEmpty?: boolean): string;
}

/**
 * A helper for computing cursor state after a command.
 */
export interface ICursorStateComputerData {
	/**
	 * Get the inverse edit operations of the added edit operations.
	 */
	getInverseEditOperations(): IIdentifiedSingleEditOperation[];
	/**
	 * Get a previously tracked selection.
	 * @param id The unique identifier returned by `trackSelection`.
	 * @return The selection.
	 */
	getTrackedSelection(id: string): Selection;
}

/**
 * A command that modifies text / cursor state on a model.
 */
export interface ICommand {

	/**
	 * Signal that this command is inserting automatic whitespace that should be trimmed if possible.
	 * @internal
	 */
	readonly insertsAutoWhitespace?: boolean;

	/**
	 * Get the edit operations needed to execute this command.
	 * @param model The model the command will execute on.
	 * @param builder A helper to collect the needed edit operations and to track selections.
	 */
	getEditOperations(model: ITokenizedModel, builder: IEditOperationBuilder): void;

	/**
	 * Compute the cursor state after the edit operations were applied.
	 * @param model The model the commad has executed on.
	 * @param helper A helper to get inverse edit operations and to get previously tracked selections.
	 * @return The cursor state after the command executed.
	 */
	computeCursorState(model: ITokenizedModel, helper: ICursorStateComputerData): Selection;
}

/**
 * A single edit operation, that acts as a simple replace.
 * i.e. Replace text at `range` with `text` in model.
 */
export interface ISingleEditOperation {
	/**
	 * The range to replace. This can be empty to emulate a simple insert.
	 */
	range: IRange;
	/**
	 * The text to replace with. This can be null to emulate a simple delete.
	 */
	text: string;
	/**
	 * This indicates that this operation has "insert" semantics.
	 * i.e. forceMoveMarkers = true => if `range` is collapsed, all markers at the position will be moved.
	 */
	forceMoveMarkers?: boolean;
}

/**
 * A single edit operation, that has an identifier.
 */
export interface IIdentifiedSingleEditOperation {
	/**
	 * An identifier associated with this single edit operation.
	 */
	identifier: ISingleEditOperationIdentifier;
	/**
	 * The range to replace. This can be empty to emulate a simple insert.
	 */
	range: Range;
	/**
	 * The text to replace with. This can be null to emulate a simple delete.
	 */
	text: string;
	/**
	 * This indicates that this operation has "insert" semantics.
	 * i.e. forceMoveMarkers = true => if `range` is collapsed, all markers at the position will be moved.
	 */
	forceMoveMarkers: boolean;
	/**
	 * This indicates that this operation is inserting automatic whitespace
	 * that can be removed on next model edit operation if `config.trimAutoWhitespace` is true.
	 */
	isAutoWhitespaceEdit?: boolean;
	/**
	 * This indicates that this operation is in a set of operations that are tracked and should not be "simplified".
	 * @internal
	 */
	_isTracked?: boolean;
}

/**
 * A callback that can compute the cursor state after applying a series of edit operations.
 */
export interface ICursorStateComputer {
	/**
	 * A callback that can compute the resulting cursors state after some edit operations have been executed.
	 */
	(inverseEditOperations: IIdentifiedSingleEditOperation[]): Selection[];
}

export class TextModelResolvedOptions {
	_textModelResolvedOptionsBrand: void;

	readonly tabSize: number;
	readonly insertSpaces: boolean;
	readonly defaultEOL: DefaultEndOfLine;
	readonly trimAutoWhitespace: boolean;

	/**
	 * @internal
	 */
	constructor(src: {
		tabSize: number;
		insertSpaces: boolean;
		defaultEOL: DefaultEndOfLine;
		trimAutoWhitespace: boolean;
	}) {
		this.tabSize = src.tabSize | 0;
		this.insertSpaces = Boolean(src.insertSpaces);
		this.defaultEOL = src.defaultEOL | 0;
		this.trimAutoWhitespace = Boolean(src.trimAutoWhitespace);
	}

	/**
	 * @internal
	 */
	public equals(other: TextModelResolvedOptions): boolean {
		return (
			this.tabSize === other.tabSize
			&& this.insertSpaces === other.insertSpaces
			&& this.defaultEOL === other.defaultEOL
			&& this.trimAutoWhitespace === other.trimAutoWhitespace
		);
	}

	/**
	 * @internal
	 */
	public createChangeEvent(newOpts: TextModelResolvedOptions): IModelOptionsChangedEvent {
		return {
			tabSize: this.tabSize !== newOpts.tabSize,
			insertSpaces: this.insertSpaces !== newOpts.insertSpaces,
			trimAutoWhitespace: this.trimAutoWhitespace !== newOpts.trimAutoWhitespace,
		};
	}
}

/**
 * @internal
 */
export interface ITextModelCreationOptions {
	tabSize: number;
	insertSpaces: boolean;
	detectIndentation: boolean;
	trimAutoWhitespace: boolean;
	defaultEOL: DefaultEndOfLine;
}

export interface ITextModelUpdateOptions {
	tabSize?: number;
	insertSpaces?: boolean;
	trimAutoWhitespace?: boolean;
}

/**
 * A textual read-only model.
 */
export interface ITextModel {

	/**
	 * If true, the text model might contain RTL.
	 * If false, the text model **contains only** contain LTR.
	 * @internal
	 */
	mightContainRTL(): boolean;

	/**
	 * If true, the text model might contain non basic ASCII.
	 * If false, the text model **contains only** basic ASCII.
	 * @internal
	 */
	mightContainNonBasicASCII(): boolean;

	/**
	 * Get the resolved options for this model.
	 */
	getOptions(): TextModelResolvedOptions;

	/**
	 * Get the current version id of the model.
	 * Anytime a change happens to the model (even undo/redo),
	 * the version id is incremented.
	 */
	getVersionId(): number;

	/**
	 * Get the alternative version id of the model.
	 * This alternative version id is not always incremented,
	 * it will return the same values in the case of undo-redo.
	 */
	getAlternativeVersionId(): number;

	/**
	 * Replace the entire text buffer value contained in this model.
	 */
	setValue(newValue: string): void;

	/**
	 * Replace the entire text buffer value contained in this model.
	 * @internal
	 */
	setValueFromTextSource(newValue: ITextSource): void;

	/**
	 * Get the text stored in this model.
	 * @param eol The end of line character preference. Defaults to `EndOfLinePreference.TextDefined`.
	 * @param preserverBOM Preserve a BOM character if it was detected when the model was constructed.
	 * @return The text.
	 */
	getValue(eol?: EndOfLinePreference, preserveBOM?: boolean): string;

	/**
	 * Get the length of the text stored in this model.
	 */
	getValueLength(eol?: EndOfLinePreference, preserveBOM?: boolean): number;

	/**
	 * Check if the raw text stored in this model equals another raw text.
	 * @internal
	 */
	equals(other: ITextSource): boolean;

	/**
	 * Get the text in a certain range.
	 * @param range The range describing what text to get.
	 * @param eol The end of line character preference. This will only be used for multiline ranges. Defaults to `EndOfLinePreference.TextDefined`.
	 * @return The text.
	 */
	getValueInRange(range: IRange, eol?: EndOfLinePreference): string;

	/**
	 * Get the length of text in a certain range.
	 * @param range The range describing what text length to get.
	 * @return The text length.
	 */
	getValueLengthInRange(range: IRange): number;

	/**
	 * Splits characters in two buckets. First bucket (A) is of characters that
	 * sit in lines with length < `LONG_LINE_BOUNDARY`. Second bucket (B) is of
	 * characters that sit in lines with length >= `LONG_LINE_BOUNDARY`.
	 * If count(B) > count(A) return true. Returns false otherwise.
	 * @internal
	 */
	isDominatedByLongLines(): boolean;

	/**
	 * Get the number of lines in the model.
	 */
	getLineCount(): number;

	/**
	 * Get the text for a certain line.
	 */
	getLineContent(lineNumber: number): string;

	/**
	 * @internal
	 */
	getIndentLevel(lineNumber: number): number;

	/**
	 * @internal
	 */
	getIndentRanges(): IndentRange[];

	/**
	 * @internal
	 */
	getLineIndentGuide(lineNumber: number): number;

	/**
	 * Get the text for all lines.
	 */
	getLinesContent(): string[];

	/**
	 * Get the end of line sequence predominantly used in the text buffer.
	 * @return EOL char sequence (e.g.: '\n' or '\r\n').
	 */
	getEOL(): string;

	/**
	 * Change the end of line sequence used in the text buffer.
	 */
	setEOL(eol: EndOfLineSequence): void;

	/**
	 * Get the minimum legal column for line at `lineNumber`
	 */
	getLineMinColumn(lineNumber: number): number;

	/**
	 * Get the maximum legal column for line at `lineNumber`
	 */
	getLineMaxColumn(lineNumber: number): number;

	/**
	 * Returns the column before the first non whitespace character for line at `lineNumber`.
	 * Returns 0 if line is empty or contains only whitespace.
	 */
	getLineFirstNonWhitespaceColumn(lineNumber: number): number;

	/**
	 * Returns the column after the last non whitespace character for line at `lineNumber`.
	 * Returns 0 if line is empty or contains only whitespace.
	 */
	getLineLastNonWhitespaceColumn(lineNumber: number): number;

	/**
	 * Create a valid position,
	 */
	validatePosition(position: IPosition): Position;

	/**
	 * Advances the given position by the given offest (negative offsets are also accepted)
	 * and returns it as a new valid position.
	 *
	 * If the offset and position are such that their combination goes beyond the beginning or
	 * end of the model, throws an exception.
	 *
	 * If the ofsset is such that the new position would be in the middle of a multi-byte
	 * line terminator, throws an exception.
	 */
	modifyPosition(position: IPosition, offset: number): Position;

	/**
	 * Create a valid range.
	 */
	validateRange(range: IRange): Range;

	/**
	 * Converts the position to a zero-based offset.
	 *
	 * The position will be [adjusted](#TextDocument.validatePosition).
	 *
	 * @param position A position.
	 * @return A valid zero-based offset.
	 */
	getOffsetAt(position: IPosition): number;

	/**
	 * Converts a zero-based offset to a position.
	 *
	 * @param offset A zero-based offset.
	 * @return A valid [position](#Position).
	 */
	getPositionAt(offset: number): Position;

	/**
	 * Get a range covering the entire model
	 */
	getFullModelRange(): Range;

	/**
	 * Returns iff the model was disposed or not.
	 */
	isDisposed(): boolean;

	/**
	 * No mode supports allowed on this model because it is simply too large.
	 * (even tokenization would cause too much memory pressure)
	 * @internal
	 */
	isTooLargeForHavingAMode(): boolean;

	/**
	 * Only basic mode supports allowed on this model because it is simply too large.
	 * (tokenization is allowed and other basic supports)
	 * @internal
	 */
	isTooLargeForHavingARichMode(): boolean;

	/**
	 * Search the model.
	 * @param searchString The string used to search. If it is a regular expression, set `isRegex` to true.
	 * @param searchOnlyEditableRange Limit the searching to only search inside the editable range of the model.
	 * @param isRegex Used to indicate that `searchString` is a regular expression.
	 * @param matchCase Force the matching to match lower/upper case exactly.
	 * @param wordSeparators Force the matching to match entire words only. Pass null otherwise.
	 * @param captureMatches The result will contain the captured groups.
	 * @param limitResultCount Limit the number of results
	 * @return The ranges where the matches are. It is empty if not matches have been found.
	 */
	findMatches(searchString: string, searchOnlyEditableRange: boolean, isRegex: boolean, matchCase: boolean, wordSeparators: string, captureMatches: boolean, limitResultCount?: number): FindMatch[];
	/**
	 * Search the model.
	 * @param searchString The string used to search. If it is a regular expression, set `isRegex` to true.
	 * @param searchScope Limit the searching to only search inside this range.
	 * @param isRegex Used to indicate that `searchString` is a regular expression.
	 * @param matchCase Force the matching to match lower/upper case exactly.
	 * @param wordSeparators Force the matching to match entire words only. Pass null otherwise.
	 * @param captureMatches The result will contain the captured groups.
	 * @param limitResultCount Limit the number of results
	 * @return The ranges where the matches are. It is empty if no matches have been found.
	 */
	findMatches(searchString: string, searchScope: IRange, isRegex: boolean, matchCase: boolean, wordSeparators: string, captureMatches: boolean, limitResultCount?: number): FindMatch[];
	/**
	 * Search the model for the next match. Loops to the beginning of the model if needed.
	 * @param searchString The string used to search. If it is a regular expression, set `isRegex` to true.
	 * @param searchStart Start the searching at the specified position.
	 * @param isRegex Used to indicate that `searchString` is a regular expression.
	 * @param matchCase Force the matching to match lower/upper case exactly.
	 * @param wordSeparators Force the matching to match entire words only. Pass null otherwise.
	 * @param captureMatches The result will contain the captured groups.
	 * @return The range where the next match is. It is null if no next match has been found.
	 */
	findNextMatch(searchString: string, searchStart: IPosition, isRegex: boolean, matchCase: boolean, wordSeparators: string, captureMatches: boolean): FindMatch;
	/**
	 * Search the model for the previous match. Loops to the end of the model if needed.
	 * @param searchString The string used to search. If it is a regular expression, set `isRegex` to true.
	 * @param searchStart Start the searching at the specified position.
	 * @param isRegex Used to indicate that `searchString` is a regular expression.
	 * @param matchCase Force the matching to match lower/upper case exactly.
	 * @param wordSeparators Force the matching to match entire words only. Pass null otherwise.
	 * @param captureMatches The result will contain the captured groups.
	 * @return The range where the previous match is. It is null if no previous match has been found.
	 */
	findPreviousMatch(searchString: string, searchStart: IPosition, isRegex: boolean, matchCase: boolean, wordSeparators: string, captureMatches: boolean): FindMatch;
}

export class FindMatch {
	_findMatchBrand: void;

	public readonly range: Range;
	public readonly matches: string[];

	/**
	 * @internal
	 */
	constructor(range: Range, matches: string[]) {
		this.range = range;
		this.matches = matches;
	}
}

export interface IReadOnlyModel extends ITextModel {
	/**
	 * Gets the resource associated with this editor model.
	 */
	readonly uri: URI;

	/**
	 * Get the language associated with this model.
	 * @internal
	 */
	getLanguageIdentifier(): LanguageIdentifier;

	/**
	 * Get the language associated with this model.
	 */
	getModeId(): string;

	/**
	 * Get the word under or besides `position`.
	 * @param position The position to look for a word.
	 * @param skipSyntaxTokens Ignore syntax tokens, as identified by the mode.
	 * @return The word under or besides `position`. Might be null.
	 */
	getWordAtPosition(position: IPosition): IWordAtPosition;

	/**
	 * Get the word under or besides `position` trimmed to `position`.column
	 * @param position The position to look for a word.
	 * @param skipSyntaxTokens Ignore syntax tokens, as identified by the mode.
	 * @return The word under or besides `position`. Will never be null.
	 */
	getWordUntilPosition(position: IPosition): IWordAtPosition;
}

/**
 * @internal
 */
export interface IFoundBracket {
	range: Range;
	open: string;
	close: string;
	isOpen: boolean;
}

/**
 * A model that is tokenized.
 */
export interface ITokenizedModel extends ITextModel {

	/**
	 * Force tokenization information for `lineNumber` to be accurate.
	 * @internal
	 */
	forceTokenization(lineNumber: number): void;

	/**
	 * Get the tokens for the line `lineNumber`.
	 * The tokens might be inaccurate. Use `forceTokenization` to ensure accurate tokens.
	 * @internal
	 */
	getLineTokens(lineNumber: number): LineTokens;

	/**
	 * Get the language associated with this model.
	 * @internal
	 */
	getLanguageIdentifier(): LanguageIdentifier;

	/**
	 * Get the language associated with this model.
	 */
	getModeId(): string;

	/**
	 * Set the current language mode associated with the model.
	 * @internal
	 */
	setMode(languageIdentifier: LanguageIdentifier): void;

	/**
	 * Returns the real (inner-most) language mode at a given position.
	 * The result might be inaccurate. Use `forceTokenization` to ensure accurate tokens.
	 * @internal
	 */
	getLanguageIdAtPosition(lineNumber: number, column: number): LanguageId;

	/**
	 * Get the word under or besides `position`.
	 * @param position The position to look for a word.
	 * @param skipSyntaxTokens Ignore syntax tokens, as identified by the mode.
	 * @return The word under or besides `position`. Might be null.
	 */
	getWordAtPosition(position: IPosition): IWordAtPosition;

	/**
	 * Get the word under or besides `position` trimmed to `position`.column
	 * @param position The position to look for a word.
	 * @param skipSyntaxTokens Ignore syntax tokens, as identified by the mode.
	 * @return The word under or besides `position`. Will never be null.
	 */
	getWordUntilPosition(position: IPosition): IWordAtPosition;

	/**
	 * Find the matching bracket of `request` up, counting brackets.
	 * @param request The bracket we're searching for
	 * @param position The position at which to start the search.
	 * @return The range of the matching bracket, or null if the bracket match was not found.
	 * @internal
	 */
	findMatchingBracketUp(bracket: string, position: IPosition): Range;

	// /**
	//  * Find the first bracket in the model before `position`.
	//  * @param position The position at which to start the search.
	//  * @return The info for the first bracket before `position`, or null if there are no more brackets before `positions`.
	//  */
	// findPrevBracket(position:IPosition): IFoundBracket;

	// /**
	//  * Find the first bracket in the model after `position`.
	//  * @param position The position at which to start the search.
	//  * @return The info for the first bracket after `position`, or null if there are no more brackets after `positions`.
	//  */
	// findNextBracket(position:IPosition): IFoundBracket;

	/**
	 * Given a `position`, if the position is on top or near a bracket,
	 * find the matching bracket of that bracket and return the ranges of both brackets.
	 * @param position The position at which to look for a bracket.
	 * @internal
	 */
	matchBracket(position: IPosition): [Range, Range];
}

/**
 * A model that can track markers.
 */
export interface ITextModelWithMarkers extends ITextModel {
	/**
	 * @internal
	 */
	_addMarker(internalDecorationId: number, lineNumber: number, column: number, stickToPreviousCharacter: boolean): string;
	/**
	 * @internal
	 */
	_changeMarker(id: string, newLineNumber: number, newColumn: number): void;
	/**
	 * @internal
	 */
	_changeMarkerStickiness(id: string, newStickToPreviousCharacter: boolean): void;
	/**
	 * @internal
	 */
	_getMarker(id: string): Position;
	/**
	 * @internal
	 */
	_removeMarker(id: string): void;
}

/**
 * Describes the behaviour of decorations when typing/editing near their edges.
 */
export enum TrackedRangeStickiness {
	AlwaysGrowsWhenTypingAtEdges = 0,
	NeverGrowsWhenTypingAtEdges = 1,
	GrowsOnlyWhenTypingBefore = 2,
	GrowsOnlyWhenTypingAfter = 3,
}

/**
 * A model that can have decorations.
 */
export interface ITextModelWithDecorations {
	/**
	 * Change the decorations. The callback will be called with a change accessor
	 * that becomes invalid as soon as the callback finishes executing.
	 * This allows for all events to be queued up until the change
	 * is completed. Returns whatever the callback returns.
	 * @param ownerId Identifies the editor id in which these decorations should appear. If no `ownerId` is provided, the decorations will appear in all editors that attach this model.
	 * @internal
	 */
	changeDecorations<T>(callback: (changeAccessor: IModelDecorationsChangeAccessor) => T, ownerId?: number): T;

	/**
	 * Perform a minimum ammount of operations, in order to transform the decorations
	 * identified by `oldDecorations` to the decorations described by `newDecorations`
	 * and returns the new identifiers associated with the resulting decorations.
	 *
	 * @param oldDecorations Array containing previous decorations identifiers.
	 * @param newDecorations Array describing what decorations should result after the call.
	 * @param ownerId Identifies the editor id in which these decorations should appear. If no `ownerId` is provided, the decorations will appear in all editors that attach this model.
	 * @return An array containing the new decorations identifiers.
	 */
	deltaDecorations(oldDecorations: string[], newDecorations: IModelDeltaDecoration[], ownerId?: number): string[];

	/**
	 * Remove all decorations that have been added with this specific ownerId.
	 * @param ownerId The owner id to search for.
	 * @internal
	 */
	removeAllDecorationsWithOwnerId(ownerId: number): void;

	/**
	 * Get the options associated with a decoration.
	 * @param id The decoration id.
	 * @return The decoration options or null if the decoration was not found.
	 */
	getDecorationOptions(id: string): IModelDecorationOptions;

	/**
	 * Get the range associated with a decoration.
	 * @param id The decoration id.
	 * @return The decoration range or null if the decoration was not found.
	 */
	getDecorationRange(id: string): Range;

	/**
	 * Gets all the decorations for the line `lineNumber` as an array.
	 * @param lineNumber The line number
	 * @param ownerId If set, it will ignore decorations belonging to other owners.
	 * @param filterOutValidation If set, it will ignore decorations specific to validation (i.e. warnings, errors).
	 * @return An array with the decorations
	 */
	getLineDecorations(lineNumber: number, ownerId?: number, filterOutValidation?: boolean): IModelDecoration[];

	/**
	 * Gets all the decorations for the lines between `startLineNumber` and `endLineNumber` as an array.
	 * @param startLineNumber The start line number
	 * @param endLineNumber The end line number
	 * @param ownerId If set, it will ignore decorations belonging to other owners.
	 * @param filterOutValidation If set, it will ignore decorations specific to validation (i.e. warnings, errors).
	 * @return An array with the decorations
	 */
	getLinesDecorations(startLineNumber: number, endLineNumber: number, ownerId?: number, filterOutValidation?: boolean): IModelDecoration[];

	/**
	 * Gets all the deocorations in a range as an array. Only `startLineNumber` and `endLineNumber` from `range` are used for filtering.
	 * So for now it returns all the decorations on the same line as `range`.
	 * @param range The range to search in
	 * @param ownerId If set, it will ignore decorations belonging to other owners.
	 * @param filterOutValidation If set, it will ignore decorations specific to validation (i.e. warnings, errors).
	 * @return An array with the decorations
	 */
	getDecorationsInRange(range: IRange, ownerId?: number, filterOutValidation?: boolean): IModelDecoration[];

	/**
	 * Gets all the decorations as an array.
	 * @param ownerId If set, it will ignore decorations belonging to other owners.
	 * @param filterOutValidation If set, it will ignore decorations specific to validation (i.e. warnings, errors).
	 */
	getAllDecorations(ownerId?: number, filterOutValidation?: boolean): IModelDecoration[];
}

/**
 * An editable text model.
 */
export interface IEditableTextModel extends ITextModelWithMarkers {

	/**
	 * Normalize a string containing whitespace according to indentation rules (converts to spaces or to tabs).
	 */
	normalizeIndentation(str: string): string;

	/**
	 * Get what is considered to be one indent (e.g. a tab character or 4 spaces, etc.).
	 */
	getOneIndent(): string;

	/**
	 * Change the options of this model.
	 */
	updateOptions(newOpts: ITextModelUpdateOptions): void;

	/**
	 * Detect the indentation options for this model from its content.
	 */
	detectIndentation(defaultInsertSpaces: boolean, defaultTabSize: number): void;

	/**
	 * Push a stack element onto the undo stack. This acts as an undo/redo point.
	 * The idea is to use `pushEditOperations` to edit the model and then to
	 * `pushStackElement` to create an undo/redo stop point.
	 */
	pushStackElement(): void;

	/**
	 * Push edit operations, basically editing the model. This is the preferred way
	 * of editing the model. The edit operations will land on the undo stack.
	 * @param beforeCursorState The cursor state before the edit operaions. This cursor state will be returned when `undo` or `redo` are invoked.
	 * @param editOperations The edit operations.
	 * @param cursorStateComputer A callback that can compute the resulting cursors state after the edit operations have been executed.
	 * @return The cursor state returned by the `cursorStateComputer`.
	 */
	pushEditOperations(beforeCursorState: Selection[], editOperations: IIdentifiedSingleEditOperation[], cursorStateComputer: ICursorStateComputer): Selection[];

	/**
	 * Edit the model without adding the edits to the undo stack.
	 * This can have dire consequences on the undo stack! See @pushEditOperations for the preferred way.
	 * @param operations The edit operations.
	 * @return The inverse edit operations, that, when applied, will bring the model back to the previous state.
	 */
	applyEdits(operations: IIdentifiedSingleEditOperation[]): IIdentifiedSingleEditOperation[];

	/**
	 * Undo edit operations until the first previous stop point created by `pushStackElement`.
	 * The inverse edit operations will be pushed on the redo stack.
	 * @internal
	 */
	undo(): Selection[];

	/**
	 * Redo edit operations until the next stop point created by `pushStackElement`.
	 * The inverse edit operations will be pushed on the undo stack.
	 * @internal
	 */
	redo(): Selection[];

	/**
	 * Set an editable range on the model.
	 * @internal
	 */
	setEditableRange(range: IRange): void;

	/**
	 * Check if the model has an editable range.
	 * @internal
	 */
	hasEditableRange(): boolean;

	/**
	 * Get the editable range on the model.
	 * @internal
	 */
	getEditableRange(): Range;
}

/**
 * A model.
 */
export interface IModel extends IReadOnlyModel, IEditableTextModel, ITextModelWithMarkers, ITokenizedModel, ITextModelWithDecorations {
	/**
	 * @deprecated Please use `onDidChangeContent` instead.
	 * An event emitted when the contents of the model have changed.
	 * @internal
	 * @event
	 */
	onDidChangeRawContent(listener: (e: ModelRawContentChangedEvent) => void): IDisposable;
	/**
	 * An event emitted when the contents of the model have changed.
	 * @event
	 */
	onDidChangeContent(listener: (e: IModelContentChangedEvent) => void): IDisposable;
	/**
	 * An event emitted when decorations of the model have changed.
	 * @event
	 */
	onDidChangeDecorations(listener: (e: IModelDecorationsChangedEvent) => void): IDisposable;
	/**
	 * An event emitted when the model options have changed.
	 * @event
	 */
	onDidChangeOptions(listener: (e: IModelOptionsChangedEvent) => void): IDisposable;
	/**
	 * An event emitted when the language associated with the model has changed.
	 * @event
	 */
	onDidChangeLanguage(listener: (e: IModelLanguageChangedEvent) => void): IDisposable;
	/**
	 * An event emitted right before disposing the model.
	 * @event
	 */
	onWillDispose(listener: () => void): IDisposable;

	/**
	 * @internal
	 */
	addBulkListener(listener: BulkListenerCallback): IDisposable;

	/**
	 * A unique identifier associated with this model.
	 */
	readonly id: string;

	/**
	 * Destroy this model. This will unbind the model from the mode
	 * and make all necessary clean-up to release this object to the GC.
	 * @internal
	 */
	destroy(): void;

	/**
	 * Destroy this model. This will unbind the model from the mode
	 * and make all necessary clean-up to release this object to the GC.
	 */
	dispose(): void;

	/**
	 * @internal
	 */
	onBeforeAttached(): void;

	/**
	 * @internal
	 */
	onBeforeDetached(): void;

	/**
	 * Returns iff this model is attached to an editor or not.
	 * @internal
	 */
	isAttachedToEditor(): boolean;
}

/**
 * A model for the diff editor.
 */
export interface IDiffEditorModel {
	/**
	 * Original model.
	 */
	original: IModel;
	/**
	 * Modified model.
	 */
	modified: IModel;
}

/**
 * An event describing that an editor has had its model reset (i.e. `editor.setModel()`).
 */
export interface IModelChangedEvent {
	/**
	 * The `uri` of the previous model or null.
	 */
	readonly oldModelUrl: URI;
	/**
	 * The `uri` of the new model or null.
	 */
	readonly newModelUrl: URI;
}

export interface IDimension {
	width: number;
	height: number;
}

/**
 * A change
 */
export interface IChange {
	readonly originalStartLineNumber: number;
	readonly originalEndLineNumber: number;
	readonly modifiedStartLineNumber: number;
	readonly modifiedEndLineNumber: number;
}
/**
 * A character level change.
 */
export interface ICharChange extends IChange {
	readonly originalStartColumn: number;
	readonly originalEndColumn: number;
	readonly modifiedStartColumn: number;
	readonly modifiedEndColumn: number;
}
/**
 * A line change
 */
export interface ILineChange extends IChange {
	readonly charChanges: ICharChange[];
}
/**
 * Information about a line in the diff editor
 */
export interface IDiffLineInformation {
	readonly equivalentLineNumber: number;
}

/**
 * @internal
 */
export interface IConfiguration {
	onDidChange(listener: (e: editorOptions.IConfigurationChangedEvent) => void): IDisposable;

	readonly editor: editorOptions.InternalEditorOptions;

	setMaxLineNumber(maxLineNumber: number): void;
}

// --- view

export interface IScrollEvent {
	readonly scrollTop: number;
	readonly scrollLeft: number;
	readonly scrollWidth: number;
	readonly scrollHeight: number;

	readonly scrollTopChanged: boolean;
	readonly scrollLeftChanged: boolean;
	readonly scrollWidthChanged: boolean;
	readonly scrollHeightChanged: boolean;
}

export interface INewScrollPosition {
	scrollLeft?: number;
	scrollTop?: number;
}

/**
 * Description of an action contribution
 */
export interface IActionDescriptor {
	/**
	 * An unique identifier of the contributed action.
	 */
	id: string;
	/**
	 * A label of the action that will be presented to the user.
	 */
	label: string;
	/**
	 * Precondition rule.
	 */
	precondition?: string;
	/**
	 * An array of keybindings for the action.
	 */
	keybindings?: number[];
	/**
	 * The keybinding rule (condition on top of precondition).
	 */
	keybindingContext?: string;
	/**
	 * Control if the action should show up in the context menu and where.
	 * The context menu of the editor has these default:
	 *   navigation - The navigation group comes first in all cases.
	 *   1_modification - This group comes next and contains commands that modify your code.
	 *   9_cutcopypaste - The last default group with the basic editing commands.
	 * You can also create your own group.
	 * Defaults to null (don't show in context menu).
	 */
	contextMenuGroupId?: string;
	/**
	 * Control the order in the context menu group.
	 */
	contextMenuOrder?: number;
	/**
	 * Method that will be executed when the action is triggered.
	 * @param editor The editor instance is passed in as a convinience
	 */
	run(editor: ICommonCodeEditor): void | TPromise<void>;
}

export interface IEditorAction {
	readonly id: string;
	readonly label: string;
	readonly alias: string;
	isSupported(): boolean;
	run(): TPromise<void>;
}

export type IEditorModel = IModel | IDiffEditorModel;

/**
 * A (serializable) state of the cursors.
 */
export interface ICursorState {
	inSelectionMode: boolean;
	selectionStart: IPosition;
	position: IPosition;
}
/**
 * A (serializable) state of the view.
 */
export interface IViewState {
	scrollTop: number;
	scrollTopWithoutViewZones: number;
	scrollLeft: number;
}
/**
 * A (serializable) state of the code editor.
 */
export interface ICodeEditorViewState {
	cursorState: ICursorState[];
	viewState: IViewState;
	contributionsState: { [id: string]: any };
}
/**
 * (Serializable) View state for the diff editor.
 */
export interface IDiffEditorViewState {
	original: ICodeEditorViewState;
	modified: ICodeEditorViewState;
}
/**
 * An editor view state.
 */
export type IEditorViewState = ICodeEditorViewState | IDiffEditorViewState;

/**
 * An editor.
 */
export interface IEditor {
	/**
	 * An event emitted when the editor has been disposed.
	 * @event
	 */
	onDidDispose(listener: () => void): IDisposable;

	/**
	 * Dispose the editor.
	 */
	dispose(): void;

	/**
	 * Get a unique id for this editor instance.
	 */
	getId(): string;

	/**
	 * Get the editor type. Please see `EditorType`.
	 * This is to avoid an instanceof check
	 */
	getEditorType(): string;

	/**
	 * Destroy the editor.
	 * @internal
	 */
	destroy(): void;

	/**
	 * Update the editor's options after the editor has been created.
	 */
	updateOptions(newOptions: editorOptions.IEditorOptions): void;

	/**
	 * Indicates that the editor becomes visible.
	 * @internal
	 */
	onVisible(): void;

	/**
	 * Indicates that the editor becomes hidden.
	 * @internal
	 */
	onHide(): void;

	/**
	 * Instructs the editor to remeasure its container. This method should
	 * be called when the container of the editor gets resized.
	 */
	layout(dimension?: IDimension): void;

	/**
	 * Brings browser focus to the editor text
	 */
	focus(): void;

	/**
	 * Returns true if this editor has keyboard focus (e.g. cursor is blinking).
	 */
	isFocused(): boolean;

	/**
	 * Returns all actions associated with this editor.
	 */
	getActions(): IEditorAction[];

	/**
	 * Returns all actions associated with this editor.
	 */
	getSupportedActions(): IEditorAction[];

	/**
	 * Saves current view state of the editor in a serializable object.
	 */
	saveViewState(): IEditorViewState;

	/**
	 * Restores the view state of the editor from a serializable object generated by `saveViewState`.
	 */
	restoreViewState(state: IEditorViewState): void;

	/**
	 * Given a position, returns a column number that takes tab-widths into account.
	 */
	getVisibleColumnFromPosition(position: IPosition): number;

	/**
	 * Returns the primary position of the cursor.
	 */
	getPosition(): Position;

	/**
	 * Set the primary position of the cursor. This will remove any secondary cursors.
	 * @param position New primary cursor's position
	 */
	setPosition(position: IPosition): void;

	/**
	 * Scroll vertically as necessary and reveal a line.
	 */
	revealLine(lineNumber: number): void;

	/**
	 * Scroll vertically as necessary and reveal a line centered vertically.
	 */
	revealLineInCenter(lineNumber: number): void;

	/**
	 * Scroll vertically as necessary and reveal a line centered vertically only if it lies outside the viewport.
	 */
	revealLineInCenterIfOutsideViewport(lineNumber: number): void;

	/**
	 * Scroll vertically or horizontally as necessary and reveal a position.
	 */
	revealPosition(position: IPosition, revealVerticalInCenter?: boolean, revealHorizontal?: boolean): void;

	/**
	 * Scroll vertically or horizontally as necessary and reveal a position centered vertically.
	 */
	revealPositionInCenter(position: IPosition): void;

	/**
	 * Scroll vertically or horizontally as necessary and reveal a position centered vertically only if it lies outside the viewport.
	 */
	revealPositionInCenterIfOutsideViewport(position: IPosition): void;

	/**
	 * Returns the primary selection of the editor.
	 */
	getSelection(): Selection;

	/**
	 * Returns all the selections of the editor.
	 */
	getSelections(): Selection[];

	/**
	 * Set the primary selection of the editor. This will remove any secondary cursors.
	 * @param selection The new selection
	 */
	setSelection(selection: IRange): void;
	/**
	 * Set the primary selection of the editor. This will remove any secondary cursors.
	 * @param selection The new selection
	 */
	setSelection(selection: Range): void;
	/**
	 * Set the primary selection of the editor. This will remove any secondary cursors.
	 * @param selection The new selection
	 */
	setSelection(selection: ISelection): void;
	/**
	 * Set the primary selection of the editor. This will remove any secondary cursors.
	 * @param selection The new selection
	 */
	setSelection(selection: Selection): void;

	/**
	 * Set the selections for all the cursors of the editor.
	 * Cursors will be removed or added, as necessary.
	 */
	setSelections(selections: ISelection[]): void;

	/**
	 * Scroll vertically as necessary and reveal lines.
	 */
	revealLines(startLineNumber: number, endLineNumber: number): void;

	/**
	 * Scroll vertically as necessary and reveal lines centered vertically.
	 */
	revealLinesInCenter(lineNumber: number, endLineNumber: number): void;

	/**
	 * Scroll vertically as necessary and reveal lines centered vertically only if it lies outside the viewport.
	 */
	revealLinesInCenterIfOutsideViewport(lineNumber: number, endLineNumber: number): void;

	/**
	 * Scroll vertically or horizontally as necessary and reveal a range.
	 */
	revealRange(range: IRange): void;

	/**
	 * Scroll vertically or horizontally as necessary and reveal a range centered vertically.
	 */
	revealRangeInCenter(range: IRange): void;

	/**
	 * Scroll vertically or horizontally as necessary and reveal a range at the top of the viewport.
	 */
	revealRangeAtTop(range: IRange): void;

	/**
	 * Scroll vertically or horizontally as necessary and reveal a range centered vertically only if it lies outside the viewport.
	 */
	revealRangeInCenterIfOutsideViewport(range: IRange): void;

	/**
	 * Directly trigger a handler or an editor action.
	 * @param source The source of the call.
	 * @param handlerId The id of the handler or the id of a contribution.
	 * @param payload Extra data to be sent to the handler.
	 */
	trigger(source: string, handlerId: string, payload: any): void;

	/**
	 * Gets the current model attached to this editor.
	 */
	getModel(): IEditorModel;

	/**
	 * Sets the current model attached to this editor.
	 * If the previous model was created by the editor via the value key in the options
	 * literal object, it will be destroyed. Otherwise, if the previous model was set
	 * via setModel, or the model key in the options literal object, the previous model
	 * will not be destroyed.
	 * It is safe to call setModel(null) to simply detach the current model from the editor.
	 */
	setModel(model: IEditorModel): void;

	/**
	 * Change the decorations. All decorations added through this changeAccessor
	 * will get the ownerId of the editor (meaning they will not show up in other
	 * editors).
	 * @see IModel.changeDecorations
	 * @internal
	 */
	changeDecorations(callback: (changeAccessor: IModelDecorationsChangeAccessor) => any): any;
}

/**
 * An editor contribution that gets created every time a new editor gets created and gets disposed when the editor gets disposed.
 */
export interface IEditorContribution {
	/**
	 * Get a unique identifier for this contribution.
	 */
	getId(): string;
	/**
	 * Dispose this contribution.
	 */
	dispose(): void;
	/**
	 * Store view state.
	 */
	saveViewState?(): any;
	/**
	 * Restore view state.
	 */
	restoreViewState?(state: any): void;
}

export interface ThemeColor {
	id: string;
}

/**
 * @internal
 */
export function isThemeColor(o): o is ThemeColor {
	return o && typeof o.id === 'string';
}

/**
 * @internal
 */
export interface IThemeDecorationRenderOptions {
<<<<<<< HEAD
	stickiness?: TrackedRangeStickiness;
	backgroundColor?: string;
=======
	backgroundColor?: string | ThemeColor;
>>>>>>> 9d3a6f24

	outline?: string;
	outlineColor?: string | ThemeColor;
	outlineStyle?: string;
	outlineWidth?: string;

	border?: string;
	borderColor?: string | ThemeColor;
	borderRadius?: string;
	borderSpacing?: string;
	borderStyle?: string;
	borderWidth?: string;

	textDecoration?: string;
	cursor?: string;
	color?: string | ThemeColor;
	letterSpacing?: string;

	gutterIconPath?: string | URI;
	gutterIconSize?: string;

	overviewRulerColor?: string | ThemeColor;

	before?: IContentDecorationRenderOptions;
	after?: IContentDecorationRenderOptions;
}

/**
 * @internal
 */
export interface IContentDecorationRenderOptions {
	contentText?: string;
	contentIconPath?: string | URI;

	border?: string;
	borderColor?: string | ThemeColor;
	textDecoration?: string;
	color?: string | ThemeColor;
	backgroundColor?: string | ThemeColor;

	margin?: string;
	width?: string;
	height?: string;
}

/**
 * @internal
 */
export interface IDecorationRenderOptions extends IThemeDecorationRenderOptions {
	isWholeLine?: boolean;
	overviewRulerLane?: OverviewRulerLane;

	light?: IThemeDecorationRenderOptions;
	dark?: IThemeDecorationRenderOptions;
}

/**
 * @internal
 */
export interface IThemeDecorationInstanceRenderOptions {
	before?: IContentDecorationRenderOptions;
	after?: IContentDecorationRenderOptions;
}

/**
 * @internal
 */
export interface IDecorationInstanceRenderOptions extends IThemeDecorationInstanceRenderOptions {
	light?: IThemeDecorationInstanceRenderOptions;
	dark?: IThemeDecorationInstanceRenderOptions;
}

/**
 * @internal
 */
export interface IDecorationOptions {
	range: IRange;
	hoverMessage?: MarkedString | MarkedString[];
	renderOptions?: IDecorationInstanceRenderOptions;
}

export interface ICommonCodeEditor extends IEditor {
	/**
	 * An event emitted when the content of the current model has changed.
	 * @event
	 */
	onDidChangeModelContent(listener: (e: IModelContentChangedEvent) => void): IDisposable;
	/**
	 * An event emitted when the language of the current model has changed.
	 * @event
	 */
	onDidChangeModelLanguage(listener: (e: IModelLanguageChangedEvent) => void): IDisposable;
	/**
	 * An event emitted when the options of the current model has changed.
	 * @event
	 */
	onDidChangeModelOptions(listener: (e: IModelOptionsChangedEvent) => void): IDisposable;
	/**
	 * An event emitted when the configuration of the editor has changed. (e.g. `editor.updateOptions()`)
	 * @event
	 */
	onDidChangeConfiguration(listener: (e: editorOptions.IConfigurationChangedEvent) => void): IDisposable;
	/**
	 * An event emitted when the cursor position has changed.
	 * @event
	 */
	onDidChangeCursorPosition(listener: (e: ICursorPositionChangedEvent) => void): IDisposable;
	/**
	 * An event emitted when the cursor selection has changed.
	 * @event
	 */
	onDidChangeCursorSelection(listener: (e: ICursorSelectionChangedEvent) => void): IDisposable;
	/**
	 * An event emitted when the model of this editor has changed (e.g. `editor.setModel()`).
	 * @event
	 */
	onDidChangeModel(listener: (e: IModelChangedEvent) => void): IDisposable;
	/**
	 * An event emitted when the decorations of the current model have changed.
	 * @event
	 */
	onDidChangeModelDecorations(listener: (e: IModelDecorationsChangedEvent) => void): IDisposable;
	/**
	 * An event emitted when the text inside this editor gained focus (i.e. cursor blinking).
	 * @event
	 */
	onDidFocusEditorText(listener: () => void): IDisposable;
	/**
	 * An event emitted when the text inside this editor lost focus.
	 * @event
	 */
	onDidBlurEditorText(listener: () => void): IDisposable;
	/**
	 * An event emitted when the text inside this editor or an editor widget gained focus.
	 * @event
	 */
	onDidFocusEditor(listener: () => void): IDisposable;
	/**
	 * An event emitted when the text inside this editor or an editor widget lost focus.
	 * @event
	 */
	onDidBlurEditor(listener: () => void): IDisposable;
	/**
	 * An event emitted before interpreting typed characters (on the keyboard).
	 * @event
	 * @internal
	 */
	onWillType(listener: (text: string) => void): IDisposable;
	/**
	 * An event emitted before interpreting typed characters (on the keyboard).
	 * @event
	 * @internal
	 */
	onDidType(listener: (text: string) => void): IDisposable;
	/**
	 * An event emitted when users paste text in the editor.
	 * @event
	 * @internal
	 */
	onDidPaste(listener: (range: Range) => void): IDisposable;

	/**
	 * Saves current view state of the editor in a serializable object.
	 */
	saveViewState(): ICodeEditorViewState;

	/**
	 * Restores the view state of the editor from a serializable object generated by `saveViewState`.
	 */
	restoreViewState(state: ICodeEditorViewState): void;

	/**
	 * Returns true if this editor or one of its widgets has keyboard focus.
	 */
	hasWidgetFocus(): boolean;

	/**
	 * Get a contribution of this editor.
	 * @id Unique identifier of the contribution.
	 * @return The contribution or null if contribution not found.
	 */
	getContribution<T extends IEditorContribution>(id: string): T;

	/**
	 * Execute `fn` with the editor's services.
	 * @internal
	 */
	invokeWithinContext<T>(fn: (accessor: ServicesAccessor) => T): T;

	/**
	 * Type the getModel() of IEditor.
	 */
	getModel(): IModel;

	/**
	 * Returns the current editor's configuration
	 */
	getConfiguration(): editorOptions.InternalEditorOptions;

	/**
	 * Returns the 'raw' editor's configuration (without any validation or defaults).
	 * @internal
	 */
	getRawConfiguration(): editorOptions.IEditorOptions;

	/**
	 * Get value of the current model attached to this editor.
	 * @see IModel.getValue
	 */
	getValue(options?: { preserveBOM: boolean; lineEnding: string; }): string;

	/**
	 * Set the value of the current model attached to this editor.
	 * @see IModel.setValue
	 */
	setValue(newValue: string): void;

	/**
	 * Get the scrollWidth of the editor's viewport.
	 */
	getScrollWidth(): number;
	/**
	 * Get the scrollLeft of the editor's viewport.
	 */
	getScrollLeft(): number;

	/**
	 * Get the scrollHeight of the editor's viewport.
	 */
	getScrollHeight(): number;
	/**
	 * Get the scrollTop of the editor's viewport.
	 */
	getScrollTop(): number;

	/**
	 * Change the scrollLeft of the editor's viewport.
	 */
	setScrollLeft(newScrollLeft: number): void;
	/**
	 * Change the scrollTop of the editor's viewport.
	 */
	setScrollTop(newScrollTop: number): void;
	/**
	 * Change the scroll position of the editor's viewport.
	 */
	setScrollPosition(position: INewScrollPosition): void;

	/**
	 * Get an action that is a contribution to this editor.
	 * @id Unique identifier of the contribution.
	 * @return The action or null if action not found.
	 */
	getAction(id: string): IEditorAction;

	/**
	 * Execute a command on the editor.
	 * The edits will land on the undo-redo stack, but no "undo stop" will be pushed.
	 * @param source The source of the call.
	 * @param command The command to execute
	 */
	executeCommand(source: string, command: ICommand): void;

	/**
	 * Push an "undo stop" in the undo-redo stack.
	 */
	pushUndoStop(): boolean;

	/**
	 * Execute edits on the editor.
	 * The edits will land on the undo-redo stack, but no "undo stop" will be pushed.
	 * @param source The source of the call.
	 * @param edits The edits to execute.
	 * @param endCursoState Cursor state after the edits were applied.
	 */
	executeEdits(source: string, edits: IIdentifiedSingleEditOperation[], endCursoState?: Selection[]): boolean;

	/**
	 * Execute multiple (concommitent) commands on the editor.
	 * @param source The source of the call.
	 * @param command The commands to execute
	 */
	executeCommands(source: string, commands: ICommand[]): void;

	/**
	 * @internal
	 */
	_getCursors(): ICursors;

	/**
	 * @internal
	 */
	_getCursorConfiguration(): CursorConfiguration;

	/**
	 * Get all the decorations on a line (filtering out decorations from other editors).
	 */
	getLineDecorations(lineNumber: number): IModelDecoration[];

	/**
	 * All decorations added through this call will get the ownerId of this editor.
	 * @see IModel.deltaDecorations
	 */
	deltaDecorations(oldDecorations: string[], newDecorations: IModelDeltaDecoration[]): string[];

	/**
	 * @internal
	 */
	setDecorations(decorationTypeKey: string, ranges: IDecorationOptions[]): void;

	/**
	 * @internal
	 */
	removeDecorations(decorationTypeKey: string): void;

	/**
	 * Get the layout info for the editor.
	 */
	getLayoutInfo(): editorOptions.EditorLayoutInfo;

	/**
	 * @internal
	 */
	getTelemetryData(): { [key: string]: any; };
}

export interface ICommonDiffEditor extends IEditor {
	/**
	 * An event emitted when the diff information computed by this diff editor has been updated.
	 * @event
	 */
	onDidUpdateDiff(listener: () => void): IDisposable;

	/**
	 * Saves current view state of the editor in a serializable object.
	 */
	saveViewState(): IDiffEditorViewState;

	/**
	 * Restores the view state of the editor from a serializable object generated by `saveViewState`.
	 */
	restoreViewState(state: IDiffEditorViewState): void;

	/**
	 * Type the getModel() of IEditor.
	 */
	getModel(): IDiffEditorModel;

	/**
	 * Get the `original` editor.
	 */
	getOriginalEditor(): ICommonCodeEditor;

	/**
	 * Get the `modified` editor.
	 */
	getModifiedEditor(): ICommonCodeEditor;

	/**
	 * Get the computed diff information.
	 */
	getLineChanges(): ILineChange[];

	/**
	 * Get information based on computed diff about a line number from the original model.
	 * If the diff computation is not finished or the model is missing, will return null.
	 */
	getDiffLineInformationForOriginal(lineNumber: number): IDiffLineInformation;

	/**
	 * Get information based on computed diff about a line number from the modified model.
	 * If the diff computation is not finished or the model is missing, will return null.
	 */
	getDiffLineInformationForModified(lineNumber: number): IDiffLineInformation;

	/**
	 * @see ICodeEditor.getValue
	 */
	getValue(options?: { preserveBOM: boolean; lineEnding: string; }): string;

	/**
	 * Returns whether the diff editor is ignoring trim whitespace or not.
	 * @internal
	 */
	readonly ignoreTrimWhitespace: boolean;

	/**
	 * Returns whether the diff editor is rendering side by side or not.
	 * @internal
	 */
	readonly renderSideBySide: boolean;
	/**
	 * Returns whether the diff editor is rendering +/- indicators or not.
	 * @internal
	 */
	readonly renderIndicators: boolean;
}

/**
 * The type of the `IEditor`.
 */
export var EditorType = {
	ICodeEditor: 'vs.editor.ICodeEditor',
	IDiffEditor: 'vs.editor.IDiffEditor'
};

/**
 *@internal
 */
export function isCommonCodeEditor(thing: any): thing is ICommonCodeEditor {
	if (thing && typeof (<ICommonCodeEditor>thing).getEditorType === 'function') {
		return (<ICommonCodeEditor>thing).getEditorType() === EditorType.ICodeEditor;
	} else {
		return false;
	}
}

/**
 *@internal
 */
export function isCommonDiffEditor(thing: any): thing is ICommonDiffEditor {
	if (thing && typeof (<ICommonDiffEditor>thing).getEditorType === 'function') {
		return (<ICommonDiffEditor>thing).getEditorType() === EditorType.IDiffEditor;
	} else {
		return false;
	}
}

/**
 * Built-in commands.
 * @internal
 */
export var Handler = {
	ExecuteCommand: 'executeCommand',
	ExecuteCommands: 'executeCommands',

	Type: 'type',
	ReplacePreviousChar: 'replacePreviousChar',
	CompositionStart: 'compositionStart',
	CompositionEnd: 'compositionEnd',
	Paste: 'paste',

	Cut: 'cut',

	Undo: 'undo',
	Redo: 'redo',
};<|MERGE_RESOLUTION|>--- conflicted
+++ resolved
@@ -1636,12 +1636,8 @@
  * @internal
  */
 export interface IThemeDecorationRenderOptions {
-<<<<<<< HEAD
 	stickiness?: TrackedRangeStickiness;
-	backgroundColor?: string;
-=======
 	backgroundColor?: string | ThemeColor;
->>>>>>> 9d3a6f24
 
 	outline?: string;
 	outlineColor?: string | ThemeColor;
