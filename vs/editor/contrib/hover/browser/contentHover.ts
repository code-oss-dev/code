/*---------------------------------------------------------------------------------------------
 *  Copyright (c) Microsoft Corporation. All rights reserved.
 *  Licensed under the MIT License. See License.txt in the project root for license information.
 *--------------------------------------------------------------------------------------------*/

import * as dom from 'vs/base/browser/dom';
import { HoverAction, HoverWidget } from 'vs/base/browser/ui/hover/hoverWidget';
import { coalesce } from 'vs/base/common/arrays';
import { CancellationToken } from 'vs/base/common/cancellation';
import { KeyCode } from 'vs/base/common/keyCodes';
import { Disposable, DisposableStore, toDisposable } from 'vs/base/common/lifecycle';
import { ContentWidgetPositionPreference, IActiveCodeEditor, ICodeEditor, IContentWidget, IContentWidgetPosition, IEditorMouseEvent, MouseTargetType } from 'vs/editor/browser/editorBrowser';
import { ConfigurationChangedEvent, EditorOption } from 'vs/editor/common/config/editorOptions';
import { Position } from 'vs/editor/common/core/position';
import { Range } from 'vs/editor/common/core/range';
import { IModelDecoration, PositionAffinity } from 'vs/editor/common/model';
import { ModelDecorationOptions } from 'vs/editor/common/model/textModel';
import { TokenizationRegistry } from 'vs/editor/common/languages';
import { HoverOperation, HoverStartMode, IHoverComputer } from 'vs/editor/contrib/hover/browser/hoverOperation';
import { HoverAnchor, HoverAnchorType, HoverParticipantRegistry, HoverRangeAnchor, IEditorHoverColorPickerWidget, IEditorHoverAction, IEditorHoverParticipant, IEditorHoverRenderContext, IEditorHoverStatusBar, IHoverPart } from 'vs/editor/contrib/hover/browser/hoverTypes';
import { IContextKeyService } from 'vs/platform/contextkey/common/contextkey';
import { IInstantiationService } from 'vs/platform/instantiation/common/instantiation';
import { IKeybindingService } from 'vs/platform/keybinding/common/keybinding';
import { Context as SuggestContext } from 'vs/editor/contrib/suggest/browser/suggest';
import { AsyncIterableObject } from 'vs/base/common/async';
import { EditorContextKeys } from 'vs/editor/common/editorContextKeys';

const $ = dom.$;

export class ContentHoverController extends Disposable {

	private readonly _participants: IEditorHoverParticipant[];
	private readonly _widget = this._register(this._instantiationService.createInstance(ContentHoverWidget, this._editor));
	private readonly _computer: ContentHoverComputer;
	private readonly _hoverOperation: HoverOperation<IHoverPart>;

	private _currentResult: HoverResult | null = null;

	constructor(
		private readonly _editor: ICodeEditor,
		@IInstantiationService private readonly _instantiationService: IInstantiationService,
		@IKeybindingService private readonly _keybindingService: IKeybindingService,
	) {
		super();

		// Instantiate participants and sort them by `hoverOrdinal` which is relevant for rendering order.
		this._participants = [];
		for (const participant of HoverParticipantRegistry.getAll()) {
			this._participants.push(this._instantiationService.createInstance(participant, this._editor));
		}
		this._participants.sort((p1, p2) => p1.hoverOrdinal - p2.hoverOrdinal);

		this._computer = new ContentHoverComputer(this._editor, this._participants);
		this._hoverOperation = this._register(new HoverOperation(this._editor, this._computer));

		this._register(this._hoverOperation.onResult((result) => {
			if (!this._computer.anchor) {
				// invalid state, ignore result
				return;
			}
			const messages = (result.hasLoadingMessage ? this._addLoadingMessage(result.value) : result.value);
			this._withResult(new HoverResult(this._computer.anchor, messages, result.isComplete));
		}));
		this._register(dom.addStandardDisposableListener(this._widget.getDomNode(), 'keydown', (e) => {
			if (e.equals(KeyCode.Escape)) {
				this.hide();
			}
		}));
		this._register(TokenizationRegistry.onDidChange(() => {
			if (this._widget.position && this._currentResult) {
				this._widget.clear();
				this._setCurrentResult(this._currentResult); // render again
			}
		}));
	}

	/**
	 * Returns true if the hover shows now or will show.
	 */
	public maybeShowAt(mouseEvent: IEditorMouseEvent): boolean {
		const anchorCandidates: HoverAnchor[] = [];

		for (const participant of this._participants) {
			if (participant.suggestHoverAnchor) {
				const anchor = participant.suggestHoverAnchor(mouseEvent);
				if (anchor) {
					anchorCandidates.push(anchor);
				}
			}
		}

		const target = mouseEvent.target;

		if (target.type === MouseTargetType.CONTENT_TEXT) {
			anchorCandidates.push(new HoverRangeAnchor(0, target.range, mouseEvent.event.posx, mouseEvent.event.posy));
		}

		if (target.type === MouseTargetType.CONTENT_EMPTY) {
			const epsilon = this._editor.getOption(EditorOption.fontInfo).typicalHalfwidthCharacterWidth / 2;
			if (!target.detail.isAfterLines && typeof target.detail.horizontalDistanceToText === 'number' && target.detail.horizontalDistanceToText < epsilon) {
				// Let hover kick in even when the mouse is technically in the empty area after a line, given the distance is small enough
				anchorCandidates.push(new HoverRangeAnchor(0, target.range, mouseEvent.event.posx, mouseEvent.event.posy));
			}
		}

		if (anchorCandidates.length === 0) {
			return this._startShowingOrUpdateHover(null, HoverStartMode.Delayed, false, mouseEvent);
		}

		anchorCandidates.sort((a, b) => b.priority - a.priority);
		return this._startShowingOrUpdateHover(anchorCandidates[0], HoverStartMode.Delayed, false, mouseEvent);
	}

	public startShowingAtRange(range: Range, mode: HoverStartMode, focus: boolean): void {
		this._startShowingOrUpdateHover(new HoverRangeAnchor(0, range, undefined, undefined), mode, focus, null);
	}

	/**
	 * Returns true if the hover shows now or will show.
	 */
	private _startShowingOrUpdateHover(anchor: HoverAnchor | null, mode: HoverStartMode, focus: boolean, mouseEvent: IEditorMouseEvent | null): boolean {
		if (!this._widget.position || !this._currentResult) {
			// The hover is not visible
			if (anchor) {
				this._startHoverOperationIfNecessary(anchor, mode, focus, false);
				return true;
			}
			return false;
		}

		// The hover is currently visible

		const isGettingCloser = (mouseEvent && this._widget.isMouseGettingCloser(mouseEvent.event.posx, mouseEvent.event.posy));
		if (isGettingCloser) {
			// The mouse is getting closer to the hover, so we will keep the hover untouched
			// But we will kick off a hover update at the new anchor, insisting on keeping the hover visible.
			if (anchor) {
				this._startHoverOperationIfNecessary(anchor, mode, focus, true);
			}
			return true;
		}

		if (!anchor) {
			this._setCurrentResult(null);
			return false;
		}

		if (anchor && this._currentResult.anchor.equals(anchor)) {
			// The widget is currently showing results for the exact same anchor, so no update is needed
			return true;
		}

		if (!anchor.canAdoptVisibleHover(this._currentResult.anchor, this._widget.position)) {
			// The new anchor is not compatible with the previous anchor
			this._setCurrentResult(null);
			this._startHoverOperationIfNecessary(anchor, mode, focus, false);
			return true;
		}

		// We aren't getting any closer to the hover, so we will filter existing results
		// and keep those which also apply to the new anchor.
		this._setCurrentResult(this._currentResult.filter(anchor));
		this._startHoverOperationIfNecessary(anchor, mode, focus, false);
		return true;
	}

	private _startHoverOperationIfNecessary(anchor: HoverAnchor, mode: HoverStartMode, focus: boolean, insistOnKeepingHoverVisible: boolean): void {
		if (this._computer.anchor && this._computer.anchor.equals(anchor)) {
			// We have to start a hover operation at the exact same anchor as before, so no work is needed
			return;
		}

		this._hoverOperation.cancel();
		this._computer.anchor = anchor;
		this._computer.shouldFocus = focus;
		this._computer.insistOnKeepingHoverVisible = insistOnKeepingHoverVisible;
		this._hoverOperation.start(mode);
	}

	private _setCurrentResult(hoverResult: HoverResult | null): void {
		if (this._currentResult === hoverResult) {
			// avoid updating the DOM to avoid resetting the user selection
			return;
		}
		if (hoverResult && hoverResult.messages.length === 0) {
			hoverResult = null;
		}
		this._currentResult = hoverResult;
		if (this._currentResult) {
			this._renderMessages(this._currentResult.anchor, this._currentResult.messages);
		} else {
			this._widget.hide();
		}
	}

	public hide(): void {
		this._computer.anchor = null;
		this._hoverOperation.cancel();
		this._setCurrentResult(null);
	}

	public isColorPickerVisible(): boolean {
		return this._widget.isColorPickerVisible;
	}

	public containsNode(node: Node): boolean {
		return this._widget.getDomNode().contains(node);
	}

	private _addLoadingMessage(result: IHoverPart[]): IHoverPart[] {
		if (this._computer.anchor) {
			for (const participant of this._participants) {
				if (participant.createLoadingMessage) {
					const loadingMessage = participant.createLoadingMessage(this._computer.anchor);
					if (loadingMessage) {
						return result.slice(0).concat([loadingMessage]);
					}
				}
			}
		}
		return result;
	}

	private _withResult(hoverResult: HoverResult): void {
		if (this._widget.position && this._currentResult && this._currentResult.isComplete) {
			// The hover is visible with a previous complete result.

			if (!hoverResult.isComplete) {
				// Instead of rendering the new partial result, we wait for the result to be complete.
				return;
			}

			if (this._computer.insistOnKeepingHoverVisible && hoverResult.messages.length === 0) {
				// The hover would now hide normally, so we'll keep the previous messages
				return;
			}
		}

		this._setCurrentResult(hoverResult);
	}

	private _renderMessages(anchor: HoverAnchor, messages: IHoverPart[]): void {
		const { showAtPosition, showAtRange, highlightRange } = ContentHoverController.computeHoverRanges(anchor.range, messages);

		const disposables = new DisposableStore();
		const statusBar = disposables.add(new EditorHoverStatusBar(this._keybindingService));
		const fragment = document.createDocumentFragment();

		let colorPicker: IEditorHoverColorPickerWidget | null = null;
		const context: IEditorHoverRenderContext = {
			fragment,
			statusBar,
			setColorPicker: (widget) => colorPicker = widget,
			onContentsChanged: () => this._widget.onContentsChanged(),
			hide: () => this.hide()
		};

		for (const participant of this._participants) {
			const hoverParts = messages.filter(msg => msg.owner === participant);
			if (hoverParts.length > 0) {
				disposables.add(participant.renderHoverParts(context, hoverParts));
			}
		}

		const isBeforeContent = messages.some(m => m.isBeforeContent);

		if (statusBar.hasContent) {
			fragment.appendChild(statusBar.hoverElement);
		}

		if (fragment.hasChildNodes()) {
			if (highlightRange) {
				const highlightDecoration = this._editor.createDecorationsCollection();
				highlightDecoration.set([{
					range: highlightRange,
					options: ContentHoverController._DECORATION_OPTIONS
				}]);
				disposables.add(toDisposable(() => {
					highlightDecoration.clear();
				}));
			}

			this._widget.showAt(fragment, new ContentHoverVisibleData(
				colorPicker,
				showAtPosition,
				showAtRange,
				this._editor.getOption(EditorOption.hover).above,
				this._computer.shouldFocus,
<<<<<<< HEAD
				isBeforeContent,
=======
				anchor.initialMousePosX,
				anchor.initialMousePosY,
>>>>>>> ae838d7b
				disposables
			));
		} else {
			disposables.dispose();
		}
	}

	private static readonly _DECORATION_OPTIONS = ModelDecorationOptions.register({
		description: 'content-hover-highlight',
		className: 'hoverHighlight'
	});

	public static computeHoverRanges(anchorRange: Range, messages: IHoverPart[]) {
		// The anchor range is always on a single line
		const anchorLineNumber = anchorRange.startLineNumber;
		let renderStartColumn = anchorRange.startColumn;
		let renderEndColumn = anchorRange.endColumn;
		let highlightRange: Range = messages[0].range;
		let forceShowAtRange: Range | null = null;

		for (const msg of messages) {
			highlightRange = Range.plusRange(highlightRange, msg.range);
			if (msg.range.startLineNumber === anchorLineNumber && msg.range.endLineNumber === anchorLineNumber) {
				// this message has a range that is completely sitting on the line of the anchor
				renderStartColumn = Math.min(renderStartColumn, msg.range.startColumn);
				renderEndColumn = Math.max(renderEndColumn, msg.range.endColumn);
			}
			if (msg.forceShowAtRange) {
				forceShowAtRange = msg.range;
			}
		}

		return {
			showAtPosition: forceShowAtRange ? forceShowAtRange.getStartPosition() : new Position(anchorRange.startLineNumber, renderStartColumn),
			showAtRange: forceShowAtRange ? forceShowAtRange : new Range(anchorLineNumber, renderStartColumn, anchorLineNumber, renderEndColumn),
			highlightRange
		};
	}
}

class HoverResult {

	constructor(
		public readonly anchor: HoverAnchor,
		public readonly messages: IHoverPart[],
		public readonly isComplete: boolean
	) { }

	public filter(anchor: HoverAnchor): HoverResult {
		const filteredMessages = this.messages.filter((m) => m.isValidForHoverAnchor(anchor));
		if (filteredMessages.length === this.messages.length) {
			return this;
		}
		return new FilteredHoverResult(this, this.anchor, filteredMessages, this.isComplete);
	}
}

class FilteredHoverResult extends HoverResult {

	constructor(
		private readonly original: HoverResult,
		anchor: HoverAnchor,
		messages: IHoverPart[],
		isComplete: boolean
	) {
		super(anchor, messages, isComplete);
	}

	public override filter(anchor: HoverAnchor): HoverResult {
		return this.original.filter(anchor);
	}
}

class ContentHoverVisibleData {

	public closestMouseDistance: number | undefined = undefined;

	constructor(
		public readonly colorPicker: IEditorHoverColorPickerWidget | null,
		public readonly showAtPosition: Position,
		public readonly showAtRange: Range,
		public readonly preferAbove: boolean,
		public readonly stoleFocus: boolean,
<<<<<<< HEAD
		public readonly isBeforeContent: boolean,
=======
		public initialMousePosX: number | undefined,
		public initialMousePosY: number | undefined,
>>>>>>> ae838d7b
		public readonly disposables: DisposableStore
	) { }
}

export class ContentHoverWidget extends Disposable implements IContentWidget {

	static readonly ID = 'editor.contrib.contentHoverWidget';

	public readonly allowEditorOverflow = true;

	private readonly _hoverVisibleKey = EditorContextKeys.hoverVisible.bindTo(this._contextKeyService);
	private readonly _hover: HoverWidget = this._register(new HoverWidget());

	private _visibleData: ContentHoverVisibleData | null = null;

	/**
	 * Returns `null` if the hover is not visible.
	 */
	public get position(): Position | null {
		return this._visibleData?.showAtPosition ?? null;
	}

	public get isColorPickerVisible(): boolean {
		return Boolean(this._visibleData?.colorPicker);
	}

	constructor(
		private readonly _editor: ICodeEditor,
		@IContextKeyService private readonly _contextKeyService: IContextKeyService,
	) {
		super();

		this._register(this._editor.onDidLayoutChange(() => this._layout()));
		this._register(this._editor.onDidChangeConfiguration((e: ConfigurationChangedEvent) => {
			if (e.hasChanged(EditorOption.fontInfo)) {
				this._updateFont();
			}
		}));

		this._setVisibleData(null);
		this._layout();
		this._editor.addContentWidget(this);
	}

	public override dispose(): void {
		this._editor.removeContentWidget(this);
		if (this._visibleData) {
			this._visibleData.disposables.dispose();
		}
		super.dispose();
	}

	public getId(): string {
		return ContentHoverWidget.ID;
	}

	public getDomNode(): HTMLElement {
		return this._hover.containerDomNode;
	}

	public getPosition(): IContentWidgetPosition | null {
		if (!this._visibleData) {
			return null;
		}
		let preferAbove = this._visibleData.preferAbove;
		if (!preferAbove && this._contextKeyService.getContextKeyValue<boolean>(SuggestContext.Visible.key)) {
			// Prefer rendering above if the suggest widget is visible
			preferAbove = true;
		}

		// :before content can align left of the text content
		const affinity = this._visibleData.isBeforeContent ? PositionAffinity.LeftOfInjectedText : undefined;

		return {
			position: this._visibleData.showAtPosition,
			range: this._visibleData.showAtRange,
			preference: (
				preferAbove
					? [ContentWidgetPositionPreference.ABOVE, ContentWidgetPositionPreference.BELOW]
					: [ContentWidgetPositionPreference.BELOW, ContentWidgetPositionPreference.ABOVE]
			),
			positionAffinity: affinity
		};
	}

	public isMouseGettingCloser(posx: number, posy: number): boolean {
		if (!this._visibleData) {
			return false;
		}
		if (typeof this._visibleData.initialMousePosX === 'undefined' || typeof this._visibleData.initialMousePosY === 'undefined') {
			this._visibleData.initialMousePosX = posx;
			this._visibleData.initialMousePosY = posy;
			return false;
		}

		const widgetRect = dom.getDomNodePagePosition(this.getDomNode());
		if (typeof this._visibleData.closestMouseDistance === 'undefined') {
			this._visibleData.closestMouseDistance = computeDistanceFromPointToRectangle(this._visibleData.initialMousePosX, this._visibleData.initialMousePosY, widgetRect.left, widgetRect.top, widgetRect.width, widgetRect.height);
		}
		const distance = computeDistanceFromPointToRectangle(posx, posy, widgetRect.left, widgetRect.top, widgetRect.width, widgetRect.height);
		if (distance > this._visibleData.closestMouseDistance + 4 /* tolerance of 4 pixels */) {
			// The mouse is getting farther away
			return false;
		}
		this._visibleData.closestMouseDistance = Math.min(this._visibleData.closestMouseDistance, distance);
		return true;
	}

	private _setVisibleData(visibleData: ContentHoverVisibleData | null): void {
		if (this._visibleData) {
			this._visibleData.disposables.dispose();
		}
		this._visibleData = visibleData;
		this._hoverVisibleKey.set(!!this._visibleData);
		this._hover.containerDomNode.classList.toggle('hidden', !this._visibleData);
	}

	private _layout(): void {
		const height = Math.max(this._editor.getLayoutInfo().height / 4, 250);
		const { fontSize, lineHeight } = this._editor.getOption(EditorOption.fontInfo);

		this._hover.contentsDomNode.style.fontSize = `${fontSize}px`;
		this._hover.contentsDomNode.style.lineHeight = `${lineHeight / fontSize}`;
		this._hover.contentsDomNode.style.maxHeight = `${height}px`;
		this._hover.contentsDomNode.style.maxWidth = `${Math.max(this._editor.getLayoutInfo().width * 0.66, 500)}px`;
	}

	private _updateFont(): void {
		const codeClasses: HTMLElement[] = Array.prototype.slice.call(this._hover.contentsDomNode.getElementsByClassName('code'));
		codeClasses.forEach(node => this._editor.applyFontInfo(node));
	}

	public showAt(node: DocumentFragment, visibleData: ContentHoverVisibleData): void {
		this._setVisibleData(visibleData);

		this._hover.contentsDomNode.textContent = '';
		this._hover.contentsDomNode.appendChild(node);
		this._hover.contentsDomNode.style.paddingBottom = '';
		this._updateFont();

		this.onContentsChanged();

		// Simply force a synchronous render on the editor
		// such that the widget does not really render with left = '0px'
		this._editor.render();

		// See https://github.com/microsoft/vscode/issues/140339
		// TODO: Doing a second layout of the hover after force rendering the editor
		this.onContentsChanged();

		if (visibleData.stoleFocus) {
			this._hover.containerDomNode.focus();
		}
		visibleData.colorPicker?.layout();
	}

	public hide(): void {
		if (this._visibleData) {
			const stoleFocus = this._visibleData.stoleFocus;
			this._setVisibleData(null);
			this._editor.layoutContentWidget(this);
			if (stoleFocus) {
				this._editor.focus();
			}
		}
	}

	public onContentsChanged(): void {
		this._editor.layoutContentWidget(this);
		this._hover.onContentsChanged();

		const scrollDimensions = this._hover.scrollbar.getScrollDimensions();
		const hasHorizontalScrollbar = (scrollDimensions.scrollWidth > scrollDimensions.width);
		if (hasHorizontalScrollbar) {
			// There is just a horizontal scrollbar
			const extraBottomPadding = `${this._hover.scrollbar.options.horizontalScrollbarSize}px`;
			if (this._hover.contentsDomNode.style.paddingBottom !== extraBottomPadding) {
				this._hover.contentsDomNode.style.paddingBottom = extraBottomPadding;
				this._editor.layoutContentWidget(this);
				this._hover.onContentsChanged();
			}
		}
	}

	public clear(): void {
		this._hover.contentsDomNode.textContent = '';
	}
}

class EditorHoverStatusBar extends Disposable implements IEditorHoverStatusBar {

	public readonly hoverElement: HTMLElement;
	private readonly actionsElement: HTMLElement;
	private _hasContent: boolean = false;

	public get hasContent() {
		return this._hasContent;
	}

	constructor(
		@IKeybindingService private readonly _keybindingService: IKeybindingService,
	) {
		super();
		this.hoverElement = $('div.hover-row.status-bar');
		this.actionsElement = dom.append(this.hoverElement, $('div.actions'));
	}

	public addAction(actionOptions: { label: string; iconClass?: string; run: (target: HTMLElement) => void; commandId: string }): IEditorHoverAction {
		const keybinding = this._keybindingService.lookupKeybinding(actionOptions.commandId);
		const keybindingLabel = keybinding ? keybinding.getLabel() : null;
		this._hasContent = true;
		return this._register(HoverAction.render(this.actionsElement, actionOptions, keybindingLabel));
	}

	public append(element: HTMLElement): HTMLElement {
		const result = dom.append(this.actionsElement, element);
		this._hasContent = true;
		return result;
	}
}

class ContentHoverComputer implements IHoverComputer<IHoverPart> {

	private _anchor: HoverAnchor | null = null;
	public get anchor(): HoverAnchor | null { return this._anchor; }
	public set anchor(value: HoverAnchor | null) { this._anchor = value; }

	private _shouldFocus: boolean = false;
	public get shouldFocus(): boolean { return this._shouldFocus; }
	public set shouldFocus(value: boolean) { this._shouldFocus = value; }

	private _insistOnKeepingHoverVisible: boolean = false;
	public get insistOnKeepingHoverVisible(): boolean { return this._insistOnKeepingHoverVisible; }
	public set insistOnKeepingHoverVisible(value: boolean) { this._insistOnKeepingHoverVisible = value; }

	constructor(
		private readonly _editor: ICodeEditor,
		private readonly _participants: readonly IEditorHoverParticipant[]
	) {
	}

	private static _getLineDecorations(editor: IActiveCodeEditor, anchor: HoverAnchor): IModelDecoration[] {
		if (anchor.type !== HoverAnchorType.Range) {
			return [];
		}

		const model = editor.getModel();
		const lineNumber = anchor.range.startLineNumber;

		if (lineNumber > model.getLineCount()) {
			// invalid line
			return [];
		}

		const maxColumn = model.getLineMaxColumn(lineNumber);
		return editor.getLineDecorations(lineNumber).filter((d) => {
			if (d.options.isWholeLine) {
				return true;
			}

			const startColumn = (d.range.startLineNumber === lineNumber) ? d.range.startColumn : 1;
			const endColumn = (d.range.endLineNumber === lineNumber) ? d.range.endColumn : maxColumn;
			if (d.options.showIfCollapsed) {
				// Relax check around `showIfCollapsed` decorations to also include +/- 1 character
				if (startColumn > anchor.range.startColumn + 1 || anchor.range.endColumn - 1 > endColumn) {
					return false;
				}
			} else {
				if (startColumn > anchor.range.startColumn || anchor.range.endColumn > endColumn) {
					return false;
				}
			}

			return true;
		});
	}

	public computeAsync(token: CancellationToken): AsyncIterableObject<IHoverPart> {
		const anchor = this._anchor;

		if (!this._editor.hasModel() || !anchor) {
			return AsyncIterableObject.EMPTY;
		}

		const lineDecorations = ContentHoverComputer._getLineDecorations(this._editor, anchor);
		return AsyncIterableObject.merge(
			this._participants.map((participant) => {
				if (!participant.computeAsync) {
					return AsyncIterableObject.EMPTY;
				}
				return participant.computeAsync(anchor, lineDecorations, token);
			})
		);
	}

	public computeSync(): IHoverPart[] {
		if (!this._editor.hasModel() || !this._anchor) {
			return [];
		}

		const lineDecorations = ContentHoverComputer._getLineDecorations(this._editor, this._anchor);

		let result: IHoverPart[] = [];
		for (const participant of this._participants) {
			result = result.concat(participant.computeSync(this._anchor, lineDecorations));
		}

		return coalesce(result);
	}
}

function computeDistanceFromPointToRectangle(pointX: number, pointY: number, left: number, top: number, width: number, height: number): number {
	const x = (left + width / 2); // x center of rectangle
	const y = (top + height / 2); // y center of rectangle
	const dx = Math.max(Math.abs(pointX - x) - width / 2, 0);
	const dy = Math.max(Math.abs(pointY - y) - height / 2, 0);
	return Math.sqrt(dx * dx + dy * dy);
}<|MERGE_RESOLUTION|>--- conflicted
+++ resolved
@@ -286,12 +286,9 @@
 				showAtRange,
 				this._editor.getOption(EditorOption.hover).above,
 				this._computer.shouldFocus,
-<<<<<<< HEAD
 				isBeforeContent,
-=======
 				anchor.initialMousePosX,
 				anchor.initialMousePosY,
->>>>>>> ae838d7b
 				disposables
 			));
 		} else {
@@ -375,12 +372,9 @@
 		public readonly showAtRange: Range,
 		public readonly preferAbove: boolean,
 		public readonly stoleFocus: boolean,
-<<<<<<< HEAD
 		public readonly isBeforeContent: boolean,
-=======
 		public initialMousePosX: number | undefined,
 		public initialMousePosY: number | undefined,
->>>>>>> ae838d7b
 		public readonly disposables: DisposableStore
 	) { }
 }
