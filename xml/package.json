{
	"name": "xml",
	"version": "0.1.0",
	"publisher": "vscode",
	"engines": { "vscode": "*" },
	"contributes": {
		"languages": [{
			"id": "xml",
			"extensions": [
				".ascx",
<<<<<<< HEAD
=======
				".atom",
>>>>>>> 28205f9c
				".axml",
				".bpmn",
				".config",
				".cpt",
				".csl",
				".csproj",
				".csproj.user",
				".dita",
				".ditamap",
				".dtd",
				".dtml",
				".fsproj",
				".fxml",
				".iml",
				".isml",
				".jmx",
				".launch",
				".menu",
				".mxml",
				".nuspec",
				".opml",
				".owl",
				".proj",
				".pt",
				".pubxml",
				".pubxml.user",
				".rdf",
				".rng",
				".rss",
				".shproj",
				".storyboard",
				".svg",
				".targets",
				".tld",
				".vbproj",
				".vbproj.user",
				".vcxproj",
				".vcxproj.filters",
				".wsdl",
				".wxi",
				".wxl",
				".wxs",
				".xaml",
				".xbl",
				".xib",
				".xlf",
				".xliff",
				".xml",
				".xpdl",
				".xsd",
				".xul",
				".xoml"
			],
			"firstLine" : "(\\<\\?xml.*)|(\\<svg)|(\\<\\!doctype\\s+svg)",
			"aliases": [ "XML", "xml" ],
			"configuration": "./xml.configuration.json"
		}, {
			"id": "xsl",
			"extensions": [
				".xsl",
				".xslt"
			],
			"aliases": [ "XSL", "xsl" ],
			"configuration": "./xsl.configuration.json"
		}],
		"grammars": [{
			"language": "xml",
			"scopeName": "text.xml",
			"path": "./syntaxes/XML.plist"
		}, {
			"language": "xsl",
			"scopeName": "text.xml.xsl",
			"path": "./syntaxes/XSL.plist"
		}]
	}
}<|MERGE_RESOLUTION|>--- conflicted
+++ resolved
@@ -8,10 +8,7 @@
 			"id": "xml",
 			"extensions": [
 				".ascx",
-<<<<<<< HEAD
-=======
 				".atom",
->>>>>>> 28205f9c
 				".axml",
 				".bpmn",
 				".config",
